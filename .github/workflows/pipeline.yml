--- conflicted
+++ resolved
@@ -72,12 +72,7 @@
       shell: bash -l {0}
       timeout-minutes: 5
       run: |
-<<<<<<< HEAD
-        python .ci_support/pyironconfig.py
-        pip install . --no-deps --no-build-isolation
-=======
-        bash .ci_support/pip_install.sh
->>>>>>> 9ce5f793
+        pip install . --no-deps --no-build-isolation
         python -m unittest discover tests/benchmarks
 
   minimal:
@@ -98,12 +93,7 @@
       shell: bash -l {0}
       timeout-minutes: 5
       run: |
-<<<<<<< HEAD
-        python .ci_support/pyironconfig.py
-        pip install . --no-deps --no-build-isolation
-=======
-        bash .ci_support/pip_install.sh
->>>>>>> 9ce5f793
+        pip install . --no-deps --no-build-isolation
         python -m unittest discover tests/unit
 
   notebooks:
@@ -194,12 +184,7 @@
       shell: bash -l {0}
       timeout-minutes: 5
       run: |
-<<<<<<< HEAD
-        python .ci_support/pyironconfig.py
-        pip install . --no-deps --no-build-isolation
-=======
-        bash .ci_support/pip_install.sh
->>>>>>> 9ce5f793
+        pip install . --no-deps --no-build-isolation
         coverage run
         coverage report
         coverage xml
