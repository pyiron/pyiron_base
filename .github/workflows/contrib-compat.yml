# This workflow will install Python dependencies, run tests and lint with a variety of Python versions
# For more information see: https://help.github.com/actions/language-and-framework-guides/using-python-with-github-actions

name: Compatibility with pyiron_contrib

on:
  push:
    branches: [ master ]
  pull_request:
    branches: [ master ]
    types: [labeled, opened, synchronize, reopened]

jobs:
  build:
    if: |
      github.event.type == 'PushEvent' ||
      ( github.event.type == 'PullRequestEvent'  && contains(github.event.pull_request.labels.*.name, 'integration' ))
<<<<<<< HEAD
    
=======

>>>>>>> 3a098139
    runs-on: ubuntu-latest

    steps:
    - uses: actions/checkout@v2
    - uses: conda-incubator/setup-miniconda@v2
      with:
        python-version: 3.9
        mamba-version: "*"
        channels: conda-forge
        channel-priority: strict
        auto-update-conda: true  
        environment-file: .ci_support/environment.yml
    - name: Setup
      shell: bash -l {0}
      run: |
        cd ..
        git clone https://github.com/pyiron/pyiron_contrib
        cd pyiron_contrib
        conda env update --name test --file .ci_support/environment.yml
        pip install --no-deps .
        cd ../pyiron_base
        pip install --no-deps .
    - name: Test
      shell: bash -l {0}
      run: |
        cd ../pyiron_contrib
        python -m unittest discover tests/<|MERGE_RESOLUTION|>--- conflicted
+++ resolved
@@ -15,11 +15,7 @@
     if: |
       github.event.type == 'PushEvent' ||
       ( github.event.type == 'PullRequestEvent'  && contains(github.event.pull_request.labels.*.name, 'integration' ))
-<<<<<<< HEAD
-    
-=======
 
->>>>>>> 3a098139
     runs-on: ubuntu-latest
 
     steps:
