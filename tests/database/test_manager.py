# coding: utf-8
# Copyright (c) Max-Planck-Institut für Eisenforschung GmbH - Computational Materials Design (CM) Department
# Distributed under the terms of "New BSD License", see the LICENSE file.

from pyiron_base._tests import TestWithProject
from pyiron_base import state
import os


class TestDatabaseManager(TestWithProject):

    @classmethod
    def setUpClass(cls):
        super().setUpClass()
        cls.dbm = state.database
        cls.s = state.settings

    def test_database_is_disabled(self):
        self.assertEqual(self.s.configuration["disable_database"], self.dbm.database_is_disabled,
                         msg="Database manager should be initialized by settings.")
        self.dbm._database_is_disabled = True
        self.assertNotEqual(self.s.configuration["disable_database"], self.dbm.database_is_disabled,
                            msg="But after that it should be independent from the settings")
        self.dbm._database_is_disabled = False  # Re-enable it at the end of the test

    def test_file_top_path(self):
        # Store settings
        check_before = self.s.configuration["project_check_enabled"]
        paths_before = list(self.s.configuration["project_paths"])
        disable_before = self.s.configuration["disable_database"]
<<<<<<< HEAD
        try:
            with self.subTest('disable project_check_enabled'):
                self.s.configuration["project_check_enabled"] = False
                self.assertIs(self.dbm.top_path(self.project_path + "/test"), None)

            with self.subTest('enable project_check_enabled'):
                new_root_path = self.s.convert_path_to_abs_posix(os.getcwd())
                self.s.configuration["project_check_enabled"] = True
                self.s.configuration["project_paths"] = [new_root_path]
                # Otherwise has the chance to override project_check_enabled... Thus:
                self.s.configuration["disable_database"] = False
                self.assertTrue(self.dbm.top_path(self.project_path + "/test") in self.project_path)

            with self.subTest("test Project.root_path and Project.project_path for a new sub-Project"):
                sub_pr = self.project.open('sub_project')
                self.assertEqual(sub_pr.root_path, new_root_path + '/')
                self.assertEqual(sub_pr.project_path,
                                 os.path.join(os.path.relpath(self.project_path, os.getcwd()),
                                              'sub_project').replace("\\", '/') + '/')
        finally:
            # Put things back the way you found them
            self.s.configuration["project_check_enabled"] = check_before
            self.s.configuration["project_paths"] = paths_before
            self.s.configuration["disable_database"] = disable_before
=======

        self.s.configuration["project_check_enabled"] = False
        self.assertIs(self.dbm.top_path(self.project_path + "/test"), None)

        self.s.configuration["project_check_enabled"] = True
        self.s.configuration["project_paths"] = [self.s.convert_path_to_abs_posix(getcwd())]
        self.s.configuration["disable_database"] = False  # Otherwise has the chance to override project_check_enabled..
        self.assertTrue(self.dbm.top_path(self.project_path + "/test") in self.project_path)

        # Put things back the way you found them
        self.s.configuration["project_check_enabled"] = check_before
        self.s.configuration["project_paths"] = paths_before
        self.s.configuration["disable_database"] = disable_before

    def test_update_project_coupling(self):
        self.dbm.update()
        self.assertEqual(
            self.dbm.database, self.project.db,
            msg="Expected the database access instance to stay coupled between state and project."
        )
>>>>>>> b0c27fcf
<|MERGE_RESOLUTION|>--- conflicted
+++ resolved
@@ -28,7 +28,7 @@
         check_before = self.s.configuration["project_check_enabled"]
         paths_before = list(self.s.configuration["project_paths"])
         disable_before = self.s.configuration["disable_database"]
-<<<<<<< HEAD
+
         try:
             with self.subTest('disable project_check_enabled'):
                 self.s.configuration["project_check_enabled"] = False
@@ -53,20 +53,6 @@
             self.s.configuration["project_check_enabled"] = check_before
             self.s.configuration["project_paths"] = paths_before
             self.s.configuration["disable_database"] = disable_before
-=======
-
-        self.s.configuration["project_check_enabled"] = False
-        self.assertIs(self.dbm.top_path(self.project_path + "/test"), None)
-
-        self.s.configuration["project_check_enabled"] = True
-        self.s.configuration["project_paths"] = [self.s.convert_path_to_abs_posix(getcwd())]
-        self.s.configuration["disable_database"] = False  # Otherwise has the chance to override project_check_enabled..
-        self.assertTrue(self.dbm.top_path(self.project_path + "/test") in self.project_path)
-
-        # Put things back the way you found them
-        self.s.configuration["project_check_enabled"] = check_before
-        self.s.configuration["project_paths"] = paths_before
-        self.s.configuration["disable_database"] = disable_before
 
     def test_update_project_coupling(self):
         self.dbm.update()
@@ -74,4 +60,3 @@
             self.dbm.database, self.project.db,
             msg="Expected the database access instance to stay coupled between state and project."
         )
->>>>>>> b0c27fcf
