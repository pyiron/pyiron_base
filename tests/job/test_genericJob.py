# coding: utf-8
# Copyright (c) Max-Planck-Institut für Eisenforschung GmbH - Computational Materials Design (CM) Department
# Distributed under the terms of "New BSD License", see the LICENSE file.

import contextlib
import unittest
import os
<<<<<<< HEAD
from time import sleep
from concurrent.futures import Future, ProcessPoolExecutor
=======
import io
>>>>>>> 8db9284d
from pyiron_base.storage.parameters import GenericParameters
from pyiron_base.jobs.job.generic import GenericJob
from pyiron_base.jobs.job.runfunction import _generate_flux_execute_string
from pyiron_base._tests import TestWithFilledProject, ToyJob


class ReturnCodeJob(GenericJob):
    def __init__(self, project, job_name):
        super().__init__(project, job_name)
        self.input = GenericParameters(table_name="input")
        self.input["return_code"] = 0
        self.input["accepted_codes"] = []
        self.executable = f"exit {self.input['return_code']}"

    def write_input(self):
        self.executable = f"exit {self.input['return_code']}"
        self.executable.accepted_return_codes += self.input["accepted_codes"]

    def collect_output(self):
        pass


class TestGenericJob(TestWithFilledProject):

    @staticmethod
    def _manually_remove_jobs(*args):
        """
        Jobs that get copied but not saved or who manually `_create_working_directory`
        create HDF content that is otherwise not caught during project cleanup, so
        manually remove these.
        """
        for job in args:
            job.remove()

    def test_db_entry(self):
        ham = self.project.create.job.ScriptJob("job_single_debug")
        db_entry = ham.db_entry()
        self.assertEqual(db_entry["project"], ham.project_hdf5.project_path)
        self.assertEqual(db_entry["hamilton"], "Script")
        self.assertEqual(db_entry["hamversion"], ham.version)
        self.assertEqual(db_entry["status"], ham.status.string)
        self.assertEqual(db_entry["job"], ham.job_name)
        ham.save()
        ham.remove()

    def test_reload_empty_job(self):
        job_empty = self.project.create_job(
            job_type=GenericJob,
            job_name="empty_reload"
        )
        job_id = job_empty.project.db.add_item_dict(job_empty.db_entry())
        job_empty_inspect = self.project.inspect(job_id)
        self.assertEqual(len(job_empty_inspect.list_nodes()), 0)
        self.assertTrue(job_empty_inspect.project_hdf5.is_empty)
        with self.assertRaises(ValueError):
            self.project.load(job_id)

    def test_id(self):
        pass

    def test_parent_id(self):
        pass

    def test_master_id(self):
        pass

    def test_child_ids(self):
        pass

    def test_child_ids_running(self):
        pass

    def test_child_ids_finished(self):
        pass

    def test_index(self):
        pass

    def test_job_name(self):
        cwd = self.file_location
        with self.subTest("ensure create is working"):
            ham = self.project.create.job.ScriptJob("job_single_debug")
            self.assertEqual("job_single_debug", ham.job_name)
            self.assertEqual("/job_single_debug", ham.project_hdf5.h5_path)
            self.assertEqual("/".join([cwd, self.project_name, "job_single_debug.h5"]), ham.project_hdf5.file_name)
            self.assertEqual(
                "/".join([cwd, self.project_name, "job_single_debug_hdf5/job_single_debug"]),
                ham.working_directory
            )
        with self.subTest("test move"):
            ham.job_name = "job_single_move"
            ham.to_hdf()
            self.assertEqual("/job_single_move", ham.project_hdf5.h5_path)
            self.assertEqual("/".join([cwd, self.project_name, "job_single_move.h5"]), ham.project_hdf5.file_name)
            self.assertEqual(
                "/".join([cwd, self.project_name, "job_single_move_hdf5/job_single_move"]),
                ham.working_directory
            )
            self.assertTrue(os.path.isfile(ham.project_hdf5.file_name))
            ham.project_hdf5.create_working_directory()
            self.assertTrue(os.path.exists(ham.working_directory))
        with self.subTest("test remove"):
            ham.project_hdf5.remove_file()
            self.assertFalse(os.path.isfile(ham.project_hdf5.file_name))

        with self.subTest('ensure create is working'):
            ham = self.project.create.job.ScriptJob("job_single_debug_2")
            ham.to_hdf()
            self.assertEqual("job_single_debug_2", ham.job_name)
            self.assertEqual("/job_single_debug_2", ham.project_hdf5.h5_path)
            self.assertEqual("/".join([cwd, self.project_name, "job_single_debug_2.h5"]), ham.project_hdf5.file_name)
            self.assertTrue(os.path.isfile(ham.project_hdf5.file_name))
        with self.subTest('Add files to working directory'):
            ham.project_hdf5.create_working_directory()
            self.assertEqual(
                "/".join([cwd, self.project_name, "job_single_debug_2_hdf5/job_single_debug_2"]),
                ham.working_directory
            )
            self.assertTrue(os.path.exists(ham.working_directory))
            with open(os.path.join(ham.working_directory, 'test_file'), 'w') as f:
                f.write("Content")
            self.assertCountEqual(
                ham.list_files(), ["test_file"]
            )
        with self.subTest("Compress"):
            ham.compress()
            self.assertFalse(os.path.exists(os.path.join(ham.working_directory, 'test_file')))
            self.assertTrue(os.path.exists(os.path.join(ham.working_directory, ham.job_name + '.tar.bz2')))
        with self.subTest("Decompress"):
            ham.decompress()
            self.assertTrue(os.path.exists(os.path.join(ham.working_directory, 'test_file')))
            ham.compress()
        with self.subTest("test move"):
            ham.job_name = "job_single_move_2"
            self.assertEqual(
                "/".join([cwd, self.project_name, "job_single_move_2_hdf5/job_single_move_2"]),
                ham.working_directory
            )
            self.assertFalse(os.path.exists(
                "/".join([cwd, self.project_name, "job_single_debug_2_hdf5/job_single_debug_2"])
            ))
            self.assertTrue(os.path.exists(os.path.join(ham.working_directory, ham.job_name + '.tar.bz2')),
                            msg="Job compressed archive not renamed.")
            self.assertTrue(os.path.exists(ham.working_directory))
            self.assertEqual("/job_single_move_2", ham.project_hdf5.h5_path)
            self.assertEqual("/".join([cwd, self.project_name, "job_single_move_2.h5"]), ham.project_hdf5.file_name)
            self.assertTrue(os.path.isfile(ham.project_hdf5.file_name))
        with self.subTest("Decompress 2"):
            ham.decompress()
            self.assertTrue(os.path.exists(os.path.join(ham.working_directory, 'test_file')))
        with self.subTest("test remove"):
            self.assertTrue(os.path.isfile("/".join([cwd, self.project_name, "job_single_move_2.h5"])))
            ham.project_hdf5.remove_file()
            self.assertFalse(os.path.isfile("/".join([cwd, self.project_name, "job_single_move_2.h5"])))
            self.assertFalse(os.path.isfile(ham.project_hdf5.file_name))
            self.assertTrue(os.path.exists(os.path.join(ham.working_directory, 'test_file')))
            ham.remove()
            self.assertFalse(os.path.exists(os.path.join(ham.working_directory, 'test_file')))

    def test_move(self):
        pr_a = self.project.open("project_a")
        pr_b = self.project.open("project_b")
        ham = pr_a.create.job.ScriptJob("job_moving_easy")
        self.assertFalse(ham.project_hdf5.file_exists)
        self.assertTrue(self.project_name + "/project_a/" in ham.project_hdf5.project_path)
        self.assertFalse(ham.project_hdf5.file_exists)
        ham.move_to(pr_b)
        self.assertTrue(self.project_name + "/project_b/" in ham.project_hdf5.project_path)
        ham_2 = pr_a.create.job.ScriptJob("job_moving_diff")
        ham_2.to_hdf()
        self.assertTrue(self.project_name + "/project_a/" in ham_2.project_hdf5.project_path)
        ham_2.move_to(pr_b)
        self.assertTrue(self.project_name + "/project_b/" in ham_2.project_hdf5.project_path)
        ham_2.project_hdf5.remove_file()
        pr_a.remove(enable=True)
        pr_b.remove(enable=True)

    def test_copy_to(self):
        job = self.project.create.job.ScriptJob("template")
        job.save()
        job_copy = job.copy_to(new_job_name="template_copy", input_only=False, new_database_entry=False)
        job_copy.save()
        job_copy.status.finished = True
        df = self.project.job_table()
        self.assertEqual("template", sorted(df.job.values)[0])
        self.assertEqual("template_copy", sorted(df.job.values)[1])
        # Load job if copied with same name
        job_copy_again = job.copy_to(new_job_name="template_copy", input_only=False, new_database_entry=False)
        self.assertEqual(job_copy["input/generic_dict"], job_copy_again["input/generic_dict"])
        self.assertTrue(job_copy_again.status.finished)
        # Completely new job name
        job_new = job.copy_to(new_job_name="template_new", input_only=False, new_database_entry=False)
        self.assertTrue(job_new.status.initialized)
        job_orphan = job.copy_to(new_job_name="template_copy", input_only=False, new_database_entry=False,
                        delete_existing_job=True)
        df = self.project.job_table()
        self.assertTrue("template_copy" not in df.job.values)
        # Check that new name and new project can both be provided at once
        parent_job = self.project.create.job.ScriptJob('parent')
        new_job_name = 'parents_child'
        job_copy = job.copy_template(project=parent_job._hdf5, new_job_name=new_job_name)
        self.assertEqual(job_copy.project_hdf5.path.split('/')[-2], parent_job.job_name)
        self.assertEqual(job_copy.job_name, new_job_name)

        self._manually_remove_jobs(job_new, job_orphan, job_copy)

    # def test_sub_job_name(self):
    #     pass

    def test_version(self):
        pass

    def test_structure(self):
        pass

    def test_executable(self):
        pass

    def test_project(self):
        pass

    def test_hdf5(self):
        pass

    def test_server(self):
        pass

    def test_status(self):
        pass

    def test_job_info_str(self):
        pass

    def test_write_input(self):
        wd_warn_key = "write_work_dir_warnings"
        previous_wd_warn_setting = self.project.state.settings.configuration[
            wd_warn_key
        ]
        try:
            with self.subTest("Writing warning file"):
                self.project.state.settings.configuration[wd_warn_key] = True
                job = self.project.create_job(ToyJob, "test_write_warning_file")
                job._create_working_directory()
                job._python_only_job = False
                job._write_work_dir_warnings = True
                job.write_input()
                self.assertCountEqual(
                    os.listdir(job.working_directory), ["input.yml", "WARNING_pyiron_modified_content"]
                )
                self._manually_remove_jobs(job)
            with self.subTest("Suppress writing of warning file"):
                job = self.project.create_job(ToyJob, "test_not_write_warning_file")
                job._create_working_directory()
                self.project.state.settings.configuration[wd_warn_key] = False
                job.write_input()
                self.assertEqual(os.listdir(job.working_directory), ['input.yml'])
                self._manually_remove_jobs(job)
        finally:
            self.project.state.settings.configuration[
                wd_warn_key
            ] = previous_wd_warn_setting
        pass

    def test_collect_output(self):
        pass

    def test_collect_logfiles(self):
        pass

    def test_run(self):
        pass

    def test_run_if_modal(self):
        pass

    def test_run_if_non_modal(self):
        pass

    def test_run_if_manually(self):
        pass

    def test_run_if_queue(self):
        pass

    def test_run_if_new(self):
        pass

    def test_run_if_appended(self):
        pass

    def test_run_if_created(self):
        pass

    def test_run_if_submitted(self):
        pass

    def test_run_if_running(self):
        pass

    def test_run_if_refresh(self):
        pass

    def test_run_if_collect(self):
        pass

    def test_run_if_suspended(self):
        pass

    def test_run_if_finished(self):
        pass

    def test_run_with_delete_existing_job_for_aborted_jobs(self):
        job = self.project.create_job(ToyJob, 'rerun_aborted')
        with self.subTest("Drop to aborted if validate_ready_to_run fails"):
            job.input.data_in = 'some_str'
            self.assertRaises(ValueError, job.run)
            self.assertTrue(job.status.aborted)
            self.assertIsNone(job.job_id)
        with self.subTest("run without delete_existing_job raises a RuntimeError."):
            self.assertRaises(ValueError, job.run)
            self.assertTrue(job.status.aborted)
        with self.subTest("changing input and run(delete_existing_job=True) should run"):
            job.input.data_in = 10
            job.run(delete_existing_job=True)
            self.assertIsInstance(job.job_id, int)
            self.assertEqual(job.output.data_out, 11)
            self.assertTrue(job.status.finished)
        with self.subTest("changing input and run(delete_existing_job=True) should run also for finished jobs"):
            job.input.data_in = 15
            job.run(delete_existing_job=True)
            self.assertEqual(job.output.data_out, 16)
            self.assertTrue(job.status.finished)

    def test_suspend(self):
        pass

    def test_remove(self):
        pass

    def test_inspect(self):
        pass

    def test_load(self):
        pass

    def test_save(self):
        pass

    def test_job_file_name(self):
        pass

    def test_clear_job(self):
        pass

    def test_rename(self):
        pass

    def test_rename_nested_job(self):
        pass

    def test_copy(self):
        pass

    def test_update_master(self):
        pass

    def test_to_from_hdf(self):
        pass

    def test_to_from_hdf_serial(self):
        pass

    def test_to_from_hdf_childshdf(self):
        pass

    def test_show_hdf(self):
        pass

    def test_get_pandas(self):
        pass

    def test_get_from_table(self):
        pass

    def test_get(self):
        pass

    def test_append(self):
        pass

    def test_pop(self):
        pass

    def test_iter_childs(self):
        pass

    def test__check_if_job_exists(self):
        pass

    def test__runtime(self):
        pass

    def test__create_working_directory(self):
        job = self.project.create_job(ToyJob, "test_create_wd")
        job._create_working_directory()
        self.assertEqual(
            os.listdir(job.working_directory), []
        )

    def test__write_run_wrapper(self):
        pass

    def test__type_to_hdf(self):
        pass

    def test__type_from_hdf(self):
        pass

    def test_childs_to_hdf(self):
        pass

    def test_childs_from_hdf(self):
        pass

    def test_open_hdf(self):
        pass

    def test__check_ham_state(self):
        pass

    def test_error(self):
        ham = self.project.create.job.ScriptJob("job_single_debug")
        self.assertEqual(ham.error.print_queue(), '')
        self.assertEqual(ham.error.print_message(), '')
        self.assertTrue('no error' in ham.error.__repr__())

    def test_compress(self):
        job = self.project.load(self.project.get_job_ids()[0])
        wd_files = os.listdir(job.working_directory)
        self.assertEqual(len(wd_files), 1, "Only one zipped file should be present in the working directory")
        self.assertEqual(wd_files[0], f"{job.name}.tar.bz2", "Inconsistent name for the zipped file")

    def test_restart(self):
        wd_warn_key = "write_work_dir_warnings"
        previous_wd_warn_setting = self.project.state.settings.configuration[
            wd_warn_key
        ]
        try:
            self.project.state.settings.configuration[wd_warn_key] = True
            job = self.project.load(self.project.get_job_ids()[0])
            job_restart = job.restart()
            job_restart.run()
            wd_files = os.listdir(job_restart.working_directory)
            self.assertEqual(len(wd_files), 1, "Only one zipped file should be present in the working directory")
            self.assertEqual(wd_files[0], f"{job_restart.name}.tar.bz2", "Inconsistent name for the zipped file")
            job_restart.decompress()
            wd_files = job_restart.list_files()
            self.assertEqual(
                len(wd_files),
                1,
                "Only one input file should be present in the working directory",
            )
            self.assertCountEqual(
                wd_files, ["input.yml"]
            )
        finally:
            self.project.state.settings.configuration[
                wd_warn_key
            ] = previous_wd_warn_setting

    def test_return_codes(self):
        """Jobs exiting with return codes other than job.executable.allowed_codes should be marked as 'aborted'"""

        j = self.project.create_job(ReturnCodeJob, "success_0")
        j.run()
        self.assertTrue(not j.status.aborted, "Job aborted even though return code is 0!")

        j = self.project.create_job(ReturnCodeJob, "aborted_1")
        j.input["return_code"] = 1
        try:
            j.run()
        except RuntimeError:
            pass
        self.assertTrue(j.status.aborted, "Job did not abort even though return code is 1!")

        j = self.project.create_job(ReturnCodeJob, "success_1")
        j.input["accepted_codes"] = [1]
        j.run()
        self.assertTrue(not j.status.aborted, "Job aborted even though return code 1 is explicitely accepted!")

        j = self.project.create_job(ReturnCodeJob, "aborted_2")
        j.input["return_code"] = 2
        j.input["accepted_codes"] = [1]
        try:
            j.run()
        except RuntimeError:
            pass
        self.assertTrue(j.status.aborted, "Job did not abort even though return code is 2!")

<<<<<<< HEAD
    def test_job_executor_run(self):
        j = self.project.create_job(ReturnCodeJob, "job_with_executor_run")
        j.input["accepted_codes"] = [1]
        j.server.executor = ProcessPoolExecutor()
        self.assertTrue(j.server.run_mode.executor)
        j.run()
        j.server.future.result()
        self.assertTrue(j.server.future.done())
        self.assertTrue(j.status.finished)

    def test_job_executor_cancel(self):
        j = self.project.create_job(ReturnCodeJob, "job_with_executor_cancel")
        j.input["accepted_codes"] = [1]
        exe = ProcessPoolExecutor()
        j.server.executor = exe
        self.assertTrue(j.server.run_mode.executor)
        j.server.future = Future()
        j.server.future.cancel()
        j.refresh_job_status()
        self.assertTrue(j.status.aborted)

    def test_job_executor_wait(self):
        j = self.project.create_job(ReturnCodeJob, "job_with_executor_wait")
        j.input["accepted_codes"] = [1]
        j.server.executor = ProcessPoolExecutor()
        self.assertTrue(j.server.run_mode.executor)
        j.run()
        self.project.wait_for_job(job=j)
        self.assertTrue(j.server.future.done())
        self.assertTrue(j.status.finished)

    def test_job_executor_copy(self):
        j1 = self.project.create_job(ReturnCodeJob, "job_with_executor_copy")
        j1.input["accepted_codes"] = [1]
        j1.server.executor = ProcessPoolExecutor()
        j2 = j1.copy()
        self.assertIs(j2.server.executor, j1.server.executor)
        self.assertTrue(j2.server.run_mode.executor)
        j2.run()
        j2.server.future.result()
        self.assertTrue(j2.server.future.done())
        j2.server.future = Future()
        # Manually override the future with one that isn't done() to test copy spec:
        # No copying jobs with futures that aren't done
        with self.assertRaises(RuntimeError):
            j2.copy()

    def test_generate_flux_execute_string(self):
        job_disable = self.project.create_job(ReturnCodeJob, "job_db_disable")
        executor_str, job_name = _generate_flux_execute_string(job=job_disable, database_is_disabled=True)
        self.assertEqual(job_name, "pi_job_db_disable")
        self.assertEqual(
            executor_str,
            '#!/bin/bash\npython -m pyiron_base.cli wrapper -p ' + self.project_path + '/job_db_disable_hdf5/job_db_disable -f ' + self.project_path + '/job_db_disable.h5/job_db_disable'
        )
        job_enable = self.project.create_job(ReturnCodeJob, "job_db_enable")
        executor_str, job_name = _generate_flux_execute_string(job=job_enable, database_is_disabled=False)
        self.assertEqual(job_name, "pi_None")
        self.assertEqual(
            executor_str,
            '#!/bin/bash\npython -m pyiron_base.cli wrapper -p ' + self.project_path + '/job_db_enable_hdf5/job_db_enable -j None'
        )

=======
    def test_tail(self):
        """job.tail should print the last lines of a file to stdout"""
        job = self.project.load(self.project.get_job_ids()[0])
        job.decompress()
        content = ["Content", "More", "Lines"]
        with open(os.path.join(job.working_directory, "test_file"), "w") as f:
            f.write(os.linesep.join(content))

        for i in range(len(content)):
            with self.subTest(i=i):
                with contextlib.redirect_stdout(io.StringIO(newline=os.linesep)) as f:
                    job.tail("test_file", lines=i+1)
                self.assertEqual(f.getvalue(), os.linesep.join(content[-i-1:]) + os.linesep,
                                "tail read incorrect lines from output file when job uncompressed!")

        job.compress()
        for i in range(len(content)):
            with contextlib.redirect_stdout(io.StringIO()) as f:
                job.tail("test_file", lines=i+1)
            self.assertEqual(f.getvalue(), os.linesep.join(content[-i-1:]) + os.linesep,
                             "tail read incorrect lines from output file when job compressed!")
>>>>>>> 8db9284d

if __name__ == "__main__":
    unittest.main()<|MERGE_RESOLUTION|>--- conflicted
+++ resolved
@@ -5,12 +5,9 @@
 import contextlib
 import unittest
 import os
-<<<<<<< HEAD
 from time import sleep
 from concurrent.futures import Future, ProcessPoolExecutor
-=======
 import io
->>>>>>> 8db9284d
 from pyiron_base.storage.parameters import GenericParameters
 from pyiron_base.jobs.job.generic import GenericJob
 from pyiron_base.jobs.job.runfunction import _generate_flux_execute_string
@@ -510,7 +507,6 @@
             pass
         self.assertTrue(j.status.aborted, "Job did not abort even though return code is 2!")
 
-<<<<<<< HEAD
     def test_job_executor_run(self):
         j = self.project.create_job(ReturnCodeJob, "job_with_executor_run")
         j.input["accepted_codes"] = [1]
@@ -574,7 +570,6 @@
             '#!/bin/bash\npython -m pyiron_base.cli wrapper -p ' + self.project_path + '/job_db_enable_hdf5/job_db_enable -j None'
         )
 
-=======
     def test_tail(self):
         """job.tail should print the last lines of a file to stdout"""
         job = self.project.load(self.project.get_job_ids()[0])
@@ -596,7 +591,7 @@
                 job.tail("test_file", lines=i+1)
             self.assertEqual(f.getvalue(), os.linesep.join(content[-i-1:]) + os.linesep,
                              "tail read incorrect lines from output file when job compressed!")
->>>>>>> 8db9284d
+
 
 if __name__ == "__main__":
     unittest.main()