import os
import unittest
from pyiron_base import Project
from pyiron_base.project.archiving.export_archive import export_database
import pandas as pd
from pandas._testing import assert_frame_equal
from filecmp import dircmp
from shutil import rmtree
from pyiron_base._tests import PyironTestCase, ToyJob


class TestPack(PyironTestCase):
    @classmethod
    def setUpClass(cls):
        super().setUpClass()
        # this is used to create a folder/a compressed file, are not path
        cls.arch_dir = "archive_folder"
        # this is used to create a folder/a compressed file, are not path
        cls.arch_dir_comp = cls.arch_dir + "_comp"
        cls.pr = Project("test")
        cls.pr.remove_jobs(recursive=True, silently=True)
        cls.job = cls.pr.create_job(job_type=ToyJob, job_name="toy")
        cls.job.run()
        cls.pr.pack(destination_path=cls.arch_dir, compress=False)
        cls.file_location = os.path.dirname(os.path.abspath(__file__)).replace(
            "\\", "/"
        )

    @classmethod
    def tearDownClass(cls) -> None:
        super().tearDownClass()
        cls.pr.remove(enable=True)
        uncompressed_pr = Project(cls.arch_dir)
        uncompressed_pr.remove(enable=True, enforce=True)
<<<<<<< HEAD
        os.remove('export.csv')
=======
        os.remove("export.csv")
>>>>>>> 3a8bfb80

    def test_exportedCSV(self):
        # in the first test, the csv file from the packing function is read
        # and is compared with the return dataframe from export_database
        directory_to_transfer = os.path.basename(self.pr.path[:-1])
        self.pr.pack(destination_path=self.arch_dir, compress=False)
        df_read = pd.read_csv("export.csv")
        df_read.drop(df_read.keys()[0], inplace=True, axis=1)
        # this removes the "None/NaN/empty" cells as well as the unnamed column
        df_read.dropna(inplace=True, axis=1)
        df_read["timestart"] = pd.to_datetime(df_read["timestart"])
        df_read["hamversion"] = float(df_read["hamversion"])
        df_exp = export_database(
            self.pr, directory_to_transfer, "archive_folder"
        ).dropna(axis=1)
        df_exp["hamversion"] = float(df_exp["hamversion"])
        assert_frame_equal(df_exp, df_read)

    def test_HDF5(self):
        # first we check whether the toy.h5 file exists
        # in the exported directory
        h5_file_path = self.arch_dir + "/" + self.pr.name + "/toy.h5"
        self.assertTrue(os.path.exists(h5_file_path))

    def test_compress(self):
        # here we check whether the packing function
        # does the compressibility right
        self.pr.pack(destination_path=self.arch_dir_comp, compress=True)
        file_path = self.arch_dir_comp + ".tar.gz"
        self.assertTrue(os.path.exists(file_path))
        os.remove(file_path)

    def test_content(self):
        # here we test the content of the archive_folder and
        # compare it with the content of the project directory
        path_to_compare = self.arch_dir + "/" + self.pr.name
        compare_obj = dircmp(path_to_compare, self.pr.path)
        self.assertEqual(len(compare_obj.diff_files), 0)

    def test_export_with_targz_extension(self):
<<<<<<< HEAD
        os.makedirs(os.path.join(os.curdir, 'tmp'))
        tmp_path = os.path.abspath(os.path.join(os.curdir, 'tmp'))
        tar_arch = self.arch_dir_comp + '.tar.gz'
        self.pr.pack(destination_path=os.path.join(tmp_path, tar_arch),
                     csv_file_name=os.path.join(tmp_path, 'exported.csv'), compress=True)
        desirable_lst = [tar_arch, 'exported.csv']
=======
        os.makedirs(os.path.join(os.curdir, "tmp"))
        tmp_path = os.path.join(os.curdir, "tmp")
        tar_arch = self.arch_dir_comp + ".tar.gz"
        self.pr.pack(
            destination_path=os.path.join(tmp_path, tar_arch),
            csv_file_name=os.path.join(tmp_path, "exported.csv"),
            compress=True,
        )
        desirable_lst = [tar_arch, "exported.csv"]
>>>>>>> 3a8bfb80
        desirable_lst.sort()
        content_tmp = os.listdir(tmp_path)
        content_tmp.sort()
        try:
            rmtree(tmp_path)
        except Exception as err_msg:
            print(f"deleting unsuccessful: {err_msg}")
        self.assertListEqual(desirable_lst, content_tmp)


if __name__ == "__main__":
    unittest.main()<|MERGE_RESOLUTION|>--- conflicted
+++ resolved
@@ -32,11 +32,7 @@
         cls.pr.remove(enable=True)
         uncompressed_pr = Project(cls.arch_dir)
         uncompressed_pr.remove(enable=True, enforce=True)
-<<<<<<< HEAD
-        os.remove('export.csv')
-=======
         os.remove("export.csv")
->>>>>>> 3a8bfb80
 
     def test_exportedCSV(self):
         # in the first test, the csv file from the packing function is read
@@ -77,16 +73,8 @@
         self.assertEqual(len(compare_obj.diff_files), 0)
 
     def test_export_with_targz_extension(self):
-<<<<<<< HEAD
-        os.makedirs(os.path.join(os.curdir, 'tmp'))
-        tmp_path = os.path.abspath(os.path.join(os.curdir, 'tmp'))
-        tar_arch = self.arch_dir_comp + '.tar.gz'
-        self.pr.pack(destination_path=os.path.join(tmp_path, tar_arch),
-                     csv_file_name=os.path.join(tmp_path, 'exported.csv'), compress=True)
-        desirable_lst = [tar_arch, 'exported.csv']
-=======
         os.makedirs(os.path.join(os.curdir, "tmp"))
-        tmp_path = os.path.join(os.curdir, "tmp")
+        tmp_path = os.path.abspath(os.path.join(os.curdir, "tmp"))
         tar_arch = self.arch_dir_comp + ".tar.gz"
         self.pr.pack(
             destination_path=os.path.join(tmp_path, tar_arch),
@@ -94,7 +82,6 @@
             compress=True,
         )
         desirable_lst = [tar_arch, "exported.csv"]
->>>>>>> 3a8bfb80
         desirable_lst.sort()
         content_tmp = os.listdir(tmp_path)
         content_tmp.sort()
