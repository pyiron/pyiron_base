--- conflicted
+++ resolved
@@ -35,13 +35,8 @@
     "pyiron_dataclasses==0.0.1",
     "pyiron_snippets==0.1.4",
     "pysqa==0.2.3",
-<<<<<<< HEAD
-    "sqlalchemy==2.0.36",
+    "sqlalchemy==2.0.37",
     "tables==3.10.2",
-=======
-    "sqlalchemy==2.0.37",
-    "tables==3.10.1",
->>>>>>> 7fcd3749
     "tqdm==4.67.1",
     "traitlets==5.14.3",
 ]
