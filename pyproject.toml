[build-system]
requires = ["cloudpickle", "gitpython", "h5io", "h5py", "jinja2", "numpy", "pandas", "pint", "psutil", "pyfileindex", "pysqa", "sqlalchemy", "tables", "tqdm", "traitlets", "setuptools", "versioneer[toml]==0.29"]
build-backend = "setuptools.build_meta"

[project]
name = "pyiron_base"
description = "Core components of the pyiron integrated development environment (IDE) for computational materials science"
authors = [
    { name = "Max-Planck-Institut für Eisenforschung GmbH - Computational Materials Design (CM) Department", email = "pyiron@mpie.de" },
]
readme = "README.md"
license = { file = "LICENSE" }
keywords = ["pyiron"]
requires-python = ">=3.9, <3.13"
classifiers = [
    "Development Status :: 5 - Production/Stable",
    "Topic :: Scientific/Engineering :: Physics",
    "License :: OSI Approved :: BSD License",
    "Intended Audience :: Science/Research",
    "Operating System :: OS Independent",
    "Programming Language :: Python :: 3.9",
    "Programming Language :: Python :: 3.10",
    "Programming Language :: Python :: 3.11",
    "Programming Language :: Python :: 3.12",
]
dependencies = [
    "cloudpickle==3.0.0",
    "gitpython==3.1.43",
    "h5io_browser==0.0.12",
    "h5py==3.11.0",
    "jinja2==3.1.4",
    "numpy==1.26.4",
    "monty==2024.4.17",
    "pandas==2.2.2",
    "pint==0.23",
    "psutil==5.9.8",
    "pyfileindex==0.0.24",
    "pympipool==0.8.1",
<<<<<<< HEAD
    "pysqa==0.1.20",
    "sqlalchemy==2.0.29",
=======
    "pysqa==0.1.19",
    "sqlalchemy==2.0.30",
>>>>>>> 7172430c
    "tables==3.9.2",
    "tqdm==4.66.2",
    "traitlets==5.14.3",
]
dynamic = ["version"]

[project.urls]
Homepage = "https://github.com/pyiron/pyiron_base"
Documentation = "https://github.com/pyiron/pyiron_base"
Repository = "https://github.com/pyiron/pyiron_base"

[project.optional-dependencies]
conda = [
    "conda==23.11.0",
    "conda_subprocess==0.0.1",
]

[project.scripts]
pyiron = "pyiron_base.cli:main"

[tool.setuptools.packages.find]
include = ["pyiron_base*"]

[tool.setuptools.dynamic]
version = {attr = "pyiron_base.__version__"}

[tool.versioneer]
VCS = "git"
style = "pep440-pre"
versionfile_source = "pyiron_base/_version.py"
parentdir_prefix = "pyiron_base"
tag_prefix = "pyiron_base-"<|MERGE_RESOLUTION|>--- conflicted
+++ resolved
@@ -36,13 +36,8 @@
     "psutil==5.9.8",
     "pyfileindex==0.0.24",
     "pympipool==0.8.1",
-<<<<<<< HEAD
     "pysqa==0.1.20",
-    "sqlalchemy==2.0.29",
-=======
-    "pysqa==0.1.19",
     "sqlalchemy==2.0.30",
->>>>>>> 7172430c
     "tables==3.9.2",
     "tqdm==4.66.2",
     "traitlets==5.14.3",
