--- conflicted
+++ resolved
@@ -30,6 +30,7 @@
     packages=find_packages(exclude=["*tests*", "*docs*", "*binder*", "*conda*", "*notebooks*", "*.ci_support*"]),
     install_requires=[
         'dill==0.3.3',
+        'dicttoxml==1.7.4',
         'future==0.18.2',
         'gitpython==3.1.13',
         'h5io==0.1.1',
@@ -42,13 +43,8 @@
         'pysqa==0.0.15',
         'sqlalchemy==1.3.23',
         'tables==3.6.1',
-<<<<<<< HEAD
-        'tqdm==4.56.1',
-        'xmltodict==0.11.0',
-        'dicttoxml==1.7.4'
-=======
-        'tqdm==4.57.0'
->>>>>>> 3295218d
+        'tqdm==4.57.0',
+        'xmltodict==0.11.0'
     ],
     cmdclass=versioneer.get_cmdclass(),
 
