--- conflicted
+++ resolved
@@ -41,12 +41,7 @@
         'psutil==5.8.0',
         'pyfileindex==0.0.6',
         'pysqa==0.0.15',
-<<<<<<< HEAD
-        'sqlalchemy==1.4.26',
-=======
         'sqlalchemy==1.4.27',
-        'tables==3.6.1',
->>>>>>> 3a098139
         'tqdm==4.62.3'
     ],
     cmdclass=versioneer.get_cmdclass(),
