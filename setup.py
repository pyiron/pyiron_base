"""
Setuptools based setup module
"""
from setuptools import setup, find_packages
import versioneer

setup(
    name='pyiron_base',
    version=versioneer.get_version(),
    description='pyiron_base - an integrated development environment (IDE) for computational science.',
    long_description='http://pyiron.org',

    url='https://github.com/pyiron/pyiron_base',
    author='Max-Planck-Institut für Eisenforschung GmbH - Computational Materials Design (CM) Department',
    author_email='janssen@mpie.de',
    license='BSD',

    classifiers=['Development Status :: 5 - Production/Stable',
                 'Topic :: Scientific/Engineering :: Physics',
                 'License :: OSI Approved :: BSD License',
                 'Intended Audience :: Science/Research',
                 'Operating System :: OS Independent',
                 'Programming Language :: Python :: 3.8',
                 'Programming Language :: Python :: 3.9',
                 'Programming Language :: Python :: 3.10',
                 'Programming Language :: Python :: 3.11'
                ],

    keywords='pyiron',
    packages=find_packages(exclude=["*tests*", "*docs*", "*binder*", "*conda*", "*notebooks*", "*.ci_support*"]),
    install_requires=[
<<<<<<< HEAD
        'cloudpickle==2.2.1',
=======
        'dill==0.3.7',
>>>>>>> 06e9a607
        'gitpython==3.1.32',
        'h5io==0.1.8',
        'h5py==3.9.0',
        'jinja2==3.1.2',
        'numpy==1.24.3',
        'pandas==2.0.3',
        'pint==0.22',
        'psutil==5.9.5',
        'pyfileindex==0.0.11',
        'pysqa==0.1.0',
        'sqlalchemy==2.0.19',
        'tables==3.8.0',
        'tqdm==4.66.1',
        'traitlets==5.9.0',
    ],
    cmdclass=versioneer.get_cmdclass(),

    entry_points={
            "console_scripts": [
                'pyiron=pyiron_base.cli:main'
            ]
    }
    )<|MERGE_RESOLUTION|>--- conflicted
+++ resolved
@@ -29,11 +29,7 @@
     keywords='pyiron',
     packages=find_packages(exclude=["*tests*", "*docs*", "*binder*", "*conda*", "*notebooks*", "*.ci_support*"]),
     install_requires=[
-<<<<<<< HEAD
         'cloudpickle==2.2.1',
-=======
-        'dill==0.3.7',
->>>>>>> 06e9a607
         'gitpython==3.1.32',
         'h5io==0.1.8',
         'h5py==3.9.0',
