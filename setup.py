--- conflicted
+++ resolved
@@ -44,12 +44,8 @@
         'sqlalchemy==1.4.46',
         'tables==3.7.0',
         'tqdm==4.64.1',
-<<<<<<< HEAD
-        'traitlets==5.6.0',
+        'traitlets==5.8.0',
         'monty==2022.9.9',
-=======
-        'traitlets==5.8.0',
->>>>>>> 23732a21
     ],
     cmdclass=versioneer.get_cmdclass(),
 
