channels:
- conda-forge
dependencies:
- cloudpickle =3.1.1
- h5io_browser =0.1.6
- h5py =3.12.1
<<<<<<< HEAD
- monty =2025.1.9
- numpy =2.2.1
=======
- monty =2024.12.10
- numpy =2.2.2
>>>>>>> ee61beda
- pandas =2.2.3
- psutil =6.1.1
- pyfileindex =0.0.33
- pyiron_dataclasses =0.0.1
- pyiron_snippets =0.1.3
- executorlib =0.0.8
- pysqa =0.2.3
- pytables =3.10.2
- sqlalchemy =2.0.37
- tqdm =4.67.1
- traitlets =5.14.3
- setuptools<|MERGE_RESOLUTION|>--- conflicted
+++ resolved
@@ -4,13 +4,8 @@
 - cloudpickle =3.1.1
 - h5io_browser =0.1.6
 - h5py =3.12.1
-<<<<<<< HEAD
 - monty =2025.1.9
-- numpy =2.2.1
-=======
-- monty =2024.12.10
 - numpy =2.2.2
->>>>>>> ee61beda
 - pandas =2.2.3
 - psutil =6.1.1
 - pyfileindex =0.0.33
