channels:
- conda-forge
dependencies:
- cloudpickle =3.1.1
- h5io_browser =0.1.10
- h5py =3.13.0
- monty =2025.3.3
- numpy =2.2.4
- pandas =2.2.3
- psutil =7.0.0
- pyfileindex =0.0.35
- pyiron_dataclasses =0.0.1
<<<<<<< HEAD
- pyiron_snippets =0.2.0
- executorlib =0.4.2
=======
- pyiron_snippets =0.1.3
- executorlib =1.2.0
>>>>>>> a6538a0a
- pysqa =0.2.4
- pytables =3.10.2
- sqlalchemy =2.0.40
- tqdm =4.67.1
- traitlets =5.14.3
- setuptools<|MERGE_RESOLUTION|>--- conflicted
+++ resolved
@@ -10,13 +10,8 @@
 - psutil =7.0.0
 - pyfileindex =0.0.35
 - pyiron_dataclasses =0.0.1
-<<<<<<< HEAD
 - pyiron_snippets =0.2.0
-- executorlib =0.4.2
-=======
-- pyiron_snippets =0.1.3
 - executorlib =1.2.0
->>>>>>> a6538a0a
 - pysqa =0.2.4
 - pytables =3.10.2
 - sqlalchemy =2.0.40
