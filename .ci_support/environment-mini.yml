--- conflicted
+++ resolved
@@ -13,13 +13,8 @@
 - pyiron_snippets =0.1.3
 - executorlib =0.0.7
 - pysqa =0.2.3
-<<<<<<< HEAD
 - pytables =3.10.2
-- sqlalchemy =2.0.36
-=======
-- pytables =3.10.1
 - sqlalchemy =2.0.37
->>>>>>> 7fcd3749
 - tqdm =4.67.1
 - traitlets =5.14.3
 - setuptools