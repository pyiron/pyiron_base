--- conflicted
+++ resolved
@@ -16,10 +16,5 @@
 - psutil =5.8.0
 - pyfileindex =0.0.6
 - pysqa =0.0.15
-<<<<<<< HEAD
-- sqlalchemy =1.4.26
-=======
-- pytables =3.6.1
 - sqlalchemy =1.4.27
->>>>>>> 3a098139
 - tqdm =4.62.3