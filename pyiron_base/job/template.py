# coding: utf-8
# Copyright (c) Max-Planck-Institut für Eisenforschung GmbH - Computational Materials Design (CM) Department
# Distributed under the terms of "New BSD License", see the LICENSE file.
<<<<<<< HEAD
from pyiron_base.job.generic import GenericJob
from pyiron_base.generic.parameters import GenericParameters
from pyiron_base.generic.inputlist import InputList

=======
>>>>>>> 2dc39e04
"""
Template class to define jobs
"""

from pyiron_base.job.generic import GenericJob
from pyiron_base.generic.parameters import GenericParameters

__author__ = "Jan Janssen"
__copyright__ = (
    "Copyright 2020, Max-Planck-Institut für Eisenforschung GmbH - "
    "Computational Materials Design (CM) Department"
)
__version__ = "1.0"
__maintainer__ = "Jan Janssen"
__email__ = "janssen@mpie.de"
__status__ = "development"
__date__ = "May 15, 2020"


class TemplateJob(GenericJob):
    def __init__(self, project, job_name):
        super().__init__(project, job_name)
        self._input = InputList(table_name="input")
        self._output = InputList(table_name="output")

    @property
    def input(self):
        return self._input

    @input.setter
    def input(self, input):
        self._input = InputList(input, table_name="input")

    @property
    def output(self):
        return self._output

    @output.setter
    def output(self, output):
        self._output = InputList(output, table_name="output")


    def to_hdf(self, hdf=None, group_name=None):
        super().to_hdf(
            hdf=hdf,
            group_name=group_name
        )
        self._input.to_hdf(hdf=self._hdf5, group_name=None)
        self._output.to_hdf(hdf=self._hdf5, group_name=None)

    def from_hdf(self, hdf=None, group_name=None):
        super().from_hdf(
            hdf=hdf,
            group_name=group_name
        )
        self._input.from_hdf(hdf=self._hdf5, group_name=None)
        self._output.from_hdf(hdf=self._hdf5, group_name=None)

class PythonTemplateJob(TemplateJob):
    def __init__(self, project, job_name):
        super().__init__(project, job_name)
        self._python_only_job = True

    def run_static(self):
        self.run_python_job()
        self.status.collect = True
        self.run()

    def run_python_job(self):
        raise NotImplementedError(
            "This function needs to be implemented in the specific class."
        )

    def _run_if_collect(self):
        self._output.to_hdf(hdf=self._hdf5, group_name=None)
        self.status.finished = True

    def _check_if_input_should_be_written(self):
        return False<|MERGE_RESOLUTION|>--- conflicted
+++ resolved
@@ -1,19 +1,13 @@
 # coding: utf-8
 # Copyright (c) Max-Planck-Institut für Eisenforschung GmbH - Computational Materials Design (CM) Department
 # Distributed under the terms of "New BSD License", see the LICENSE file.
-<<<<<<< HEAD
-from pyiron_base.job.generic import GenericJob
-from pyiron_base.generic.parameters import GenericParameters
-from pyiron_base.generic.inputlist import InputList
-
-=======
->>>>>>> 2dc39e04
 """
 Template class to define jobs
 """
 
 from pyiron_base.job.generic import GenericJob
 from pyiron_base.generic.parameters import GenericParameters
+from pyiron_base.generic.inputlist import InputList
 
 __author__ = "Jan Janssen"
 __copyright__ = (
