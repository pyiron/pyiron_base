--- conflicted
+++ resolved
@@ -53,11 +53,7 @@
 
     # source folder; archive folder
     src = os.path.abspath(archive_directory)
-<<<<<<< HEAD
-    copy_tree(src, project_instance.path)
-=======
-    copytree(src, des, dirs_exist_ok=True)
->>>>>>> 48f6dc69
+    copytree(src, project_instance.path, dirs_exist_ok=True)
     if compressed:
         rmtree(src)
 
