--- conflicted
+++ resolved
@@ -1,17 +1,10 @@
 import os
-<<<<<<< HEAD
-import pandas
-import numpy as np
-import tarfile
-=======
 import tarfile
 from shutil import copytree, rmtree
-
 import numpy as np
 import pandas
 
 from pyiron_base.project.archiving.shared import getdir
->>>>>>> 96c94aea
 from pyiron_base.state import state
 from pyiron_base.utils.instance import static_isinstance
 
@@ -28,7 +21,6 @@
 
 
 def extract_archive(archive_directory):
-<<<<<<< HEAD
     arch_comp_name = archive_directory + ".tar.gz"
     with tarfile.open(arch_comp_name, "r:gz") as tar:
         tar.extractall()
@@ -52,47 +44,11 @@
     with tarfile.open(arch_comp_name, "r:gz") as tar:
         target_folder = os.path.join(
             os.path.dirname(archive_directory), os.path.basename(tar.members[0].name)
-=======
-    fname = archive_directory + ".tar.gz"
-    tar = tarfile.open(fname, "r:gz")
-    tar.extractall()
-    tar.close()
-
-
-def import_jobs(project_instance, archive_directory, df, compressed=True):
-    # Copy HDF5 files
-    # if the archive_directory is a path(string)/name of the compressed file
-    if static_isinstance(
-        obj=archive_directory.__class__,
-        obj_type=[
-            "pyiron_base.project.generic.Project",
-        ],
-    ):
-        archive_directory = archive_directory.path
-    elif isinstance(archive_directory, str):
-        if archive_directory[-7:] == ".tar.gz":
-            archive_directory = archive_directory[:-7]
-            compressed = True
-    else:
-        raise RuntimeError(
-            """the given path for importing from,
-            does not have the correct format paths
-            as string or pyiron Project objects are expected"""
->>>>>>> 96c94aea
         )
-
-<<<<<<< HEAD
     if os.path.exists(target_folder):
         raise ValueError("Cannot extract to existing folder")
 
     return target_folder, archive_directory
-=======
-    # source folder; archive folder
-    src = os.path.abspath(archive_directory)
-    copytree(src, project_instance.path, dirs_exist_ok=True)
-    if compressed:
-        rmtree(src)
->>>>>>> 96c94aea
 
 
 def import_jobs(pr, archive_directory):
@@ -103,14 +59,7 @@
     csv_file_name = os.path.join(pr.path, "export.csv")
     df = pandas.read_csv(csv_file_name, index_col=0)
     df["project"] = [
-<<<<<<< HEAD
         os.path.join(pr.project_path, os.path.relpath(p, pr.project_path)) + "/"
-=======
-        os.path.join(
-            pr_import.project_path, os.path.relpath(p, getdir(path=archive_directory))
-        )
-        + "/"
->>>>>>> 96c94aea
         for p in df["project"].values
     ]
     df["projectpath"] = len(df) * [pr.root_path]
