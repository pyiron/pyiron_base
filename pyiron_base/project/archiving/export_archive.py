--- conflicted
+++ resolved
@@ -1,18 +1,8 @@
 import os
 import shutil
 import tarfile
-<<<<<<< HEAD
 import tempfile
-from shutil import copytree
-
 import numpy as np
-from pyfileindex import PyFileIndex
-
-from pyiron_base.project.archiving.shared import getdir
-=======
-
-import numpy as np
->>>>>>> 689dc330
 
 
 def new_job_id(job_id, job_translate_dict):
@@ -66,14 +56,6 @@
     ]
 
 
-<<<<<<< HEAD
-
-def compress_dir(arch_comp_name, base_name, directory_to_compress):
-    if not arch_comp_name.endswith(".tar.gz"):
-        arch_comp_name += ".tar.gz"
-    with tarfile.open(arch_comp_name, "w:gz") as tar:
-        tar.add(archive_directory, arcname=base_name)
-=======
 def compress_dir(archive_directory):
     """
     Compress a directory into a tar.gz archive and remove the original directory.
@@ -88,7 +70,6 @@
     with tarfile.open(arch_comp_name, "w:gz") as tar:
         tar.add(os.path.relpath(archive_directory, os.getcwd()))
     shutil.rmtree(archive_directory)
->>>>>>> 689dc330
     return arch_comp_name
 
 
@@ -107,56 +88,22 @@
     Copy files from a directory to an archive, optionally compressing the archive.
 
     Args:
-<<<<<<< HEAD
-        directory_to_transfer (str): project directory with jobs to export
-        archive_directory (str): name of the final archive; if no file ending is given .tar.gz is added automatically when needed
-        compress (bool): if True compress archive_directory as a tarball; default True
-        copy_all_files (bool): if True include job output files in archive, otherwise just include .h5 files; default False
-    """
-=======
         directory_to_transfer (str): The directory containing the files to transfer.
         archive_directory (str): The destination directory for the archive.
         compressed (bool): If True, compress the archive directory into a tarball. Default is True.
         copy_all_files (bool): If True, include all files in the transfer, otherwise only .h5 files. Default is False.
->>>>>>> 689dc330
 
     Returns:
         None
     """
     assert isinstance(archive_directory, str) and ".tar.gz" not in archive_directory
-<<<<<<< HEAD
     with tempfile.TemporaryDirectory() as tempdir:
-        base_name = getdir(path=directory_to_transfer)
-        dst = os.path.join(tempdir, base_name)
         if copy_all_files:
-            copytree(directory_to_transfer, dst, dirs_exist_ok=True)
+            shutil.copytree(directory_to_transfer, tempdir, dirs_exist_ok=True)
         else:
-            copytree(
-                directory_to_transfer,
-                dst,
-                ignore=ignore_non_h5_files,
-                dirs_exist_ok=True
-            )
-        if compress:
-            compress_dir(archive_directory, base_name, tempdir)
-        else:
-            if os.path.exists(archive_directory):
-                raise ValueError(
-                    "Folder exists, give different name or allow compression"
-                )
-            copytree(tempdir, archive_directory, dirs_exist_ok=True)
-=======
-    dir_name_transfer = os.path.basename(directory_to_transfer) or os.path.basename(
-        os.path.dirname(directory_to_transfer)
-    )
-    dst = os.path.join(archive_directory, dir_name_transfer)
-    if copy_all_files:
-        shutil.copytree(directory_to_transfer, dst, dirs_exist_ok=True)
-    else:
-        copy_h5_files(directory_to_transfer, dst)
-    if compressed:
-        compress_dir(archive_directory)
->>>>>>> 689dc330
+            copy_h5_files(directory_to_transfer, tempdir)
+        if compressed:
+            compress_dir(archive_directory)
 
 
 def copy_h5_files(src, dst):
