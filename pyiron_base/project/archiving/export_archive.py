--- conflicted
+++ resolved
@@ -17,8 +17,6 @@
         return None
 
 
-<<<<<<< HEAD
-=======
 def update_project(project_instance, directory_to_transfer, archive_directory, df):
     directory_to_transfer = os.path.basename(directory_to_transfer)
     pr_transfer = project_instance.open(os.curdir)
@@ -37,7 +35,6 @@
     ]
 
 
->>>>>>> fea0fb43
 def filter_function(file_name):
     return ".h5" in file_name
 
@@ -48,27 +45,16 @@
     ]
     dir_name_transfer = getdir(path=directory_to_transfer)
     return [
-<<<<<<< HEAD
-        os.path.join(dir_name_transfer, p)
-        if p != "."
-        else dir_name_transfer
-=======
         (
             os.path.join(archive_directory, dir_name_transfer, p)
             if p != "."
             else os.path.join(archive_directory, dir_name_transfer)
         )
->>>>>>> fea0fb43
         for p in path_rel_lst
     ]
 
 
-<<<<<<< HEAD
 def compress_dir(directory_to_transfer, archive_directory):
-
-=======
-def compress_dir(archive_directory):
->>>>>>> fea0fb43
     arch_comp_name = archive_directory + ".tar.gz"
     with tarfile.open(arch_comp_name, "w:gz") as tar:
         tar.add(archive_directory, arcname=os.path.basename(directory_to_transfer))
