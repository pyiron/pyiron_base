import os
import tarfile
from shutil import copytree, rmtree

import numpy as np
from pyfileindex import PyFileIndex


def new_job_id(job_id, job_translate_dict):
    """
    Translate a job ID using a provided dictionary.

    Args:
        job_id (float or int): The job ID to be translated. If it is a float, it will be converted to an integer.
        job_translate_dict (dict): Dictionary mapping original job IDs to new job IDs.

    Returns:
        int or None: The translated job ID if it exists in the dictionary, otherwise None.
    """
    if isinstance(job_id, float) and not np.isnan(job_id):
        job_id = int(job_id)
    return job_translate_dict.get(job_id) if isinstance(job_id, int) else None


def update_project(project_instance, directory_to_transfer, archive_directory, df):
    """
    Update the project paths in a DataFrame to reflect the new archive location.

    Args:
        project_instance (Project): The project instance for accessing project properties.
        directory_to_transfer (str): The directory containing the jobs to be transferred.
        archive_directory (str): The base directory for the archive.
        df (DataFrame): DataFrame containing job information, including project paths.

    Returns:
        list: List of updated project paths reflecting the new archive location.
    """
    dir_name_transfer = os.path.basename(directory_to_transfer) or os.path.basename(
        os.path.dirname(directory_to_transfer)
    )
    dir_name_archive = os.path.basename(archive_directory) or os.path.basename(
        os.path.dirname(archive_directory)
    )

    pr_transfer = project_instance.open(os.curdir)
    path_rel_lst = [
        os.path.relpath(p, pr_transfer.project_path) for p in df["project"].values
    ]

    return [
<<<<<<< HEAD
        (
            os.path.join(dir_name_archive, dir_name_transfer, p)
            if p != "."
            else os.path.join(dir_name_archive, dir_name_transfer)
        )
=======
        os.path.join(dir_name_archive, dir_name_transfer, p)
        if p != "."
        else os.path.join(dir_name_archive, dir_name_transfer)
>>>>>>> d72f22a8
        for p in path_rel_lst
    ]


def compress_dir(archive_directory):
    """
    Compress a directory into a tar.gz archive and remove the original directory.

    Args:
        archive_directory (str): The directory to be compressed.

    Returns:
        str: The name of the compressed tar.gz archive.
    """
    arch_comp_name = f"{archive_directory}.tar.gz"
    with tarfile.open(arch_comp_name, "w:gz") as tar:
        tar.add(os.path.relpath(archive_directory, os.getcwd()))
    rmtree(archive_directory)
    return arch_comp_name


def copy_files_to_archive(
    directory_to_transfer, archive_directory, compressed=True, copy_all_files=False
):
    """
    Copy files from a directory to an archive, optionally compressing the archive.

    Args:
        directory_to_transfer (str): The directory containing the files to transfer.
        archive_directory (str): The destination directory for the archive.
        compressed (bool): If True, compress the archive directory into a tarball. Default is True.
        copy_all_files (bool): If True, include all files in the transfer, otherwise only .h5 files. Default is False.

    Returns:
        None
    """
    assert isinstance(archive_directory, str) and ".tar.gz" not in archive_directory
    dir_name_transfer = os.path.basename(directory_to_transfer) or os.path.basename(
        os.path.dirname(directory_to_transfer)
    )
    dst = os.path.join(archive_directory, dir_name_transfer)

    ignore = None if copy_all_files else ignore_non_h5_files
    copytree(directory_to_transfer, dst, ignore=ignore, dirs_exist_ok=True)

    if compressed:
        compress_dir(archive_directory)


def ignore_non_h5_files(dir, files):
    """
    Ignore files that do not have a .h5 extension.

    Args:
        dir (str): The directory containing the files.
        files (list): List of file names in the directory.

    Returns:
        list: List of file names that do not have a .h5 extension.
    """
    return [f for f in files if not f.endswith(".h5")]


def export_database(pr, directory_to_transfer, archive_directory):
    """
    Export the project database to an archive directory.

    Args:
        pr (Project): The project instance containing the jobs.
        directory_to_transfer (str): The directory containing the jobs to transfer.
        archive_directory (str): The destination directory for the archive.

    Returns:
        DataFrame: DataFrame containing updated job information with new IDs and project paths.
    """
    assert isinstance(archive_directory, str) and ".tar.gz" not in archive_directory
    directory_to_transfer = os.path.basename(directory_to_transfer)

    df = pr.job_table()
    job_translate_dict = {
        old_id: new_id for new_id, old_id in enumerate(sorted(df.id.values))
    }

    df["id"] = df["id"].map(job_translate_dict)
    df["masterid"] = df["masterid"].map(job_translate_dict)
    df["parentid"] = df["parentid"].map(job_translate_dict)
    df["project"] = update_project(pr, directory_to_transfer, archive_directory, df)

    df.drop(columns=["projectpath"], inplace=True)
    return df<|MERGE_RESOLUTION|>--- conflicted
+++ resolved
@@ -48,17 +48,9 @@
     ]
 
     return [
-<<<<<<< HEAD
-        (
-            os.path.join(dir_name_archive, dir_name_transfer, p)
-            if p != "."
-            else os.path.join(dir_name_archive, dir_name_transfer)
-        )
-=======
         os.path.join(dir_name_archive, dir_name_transfer, p)
         if p != "."
         else os.path.join(dir_name_archive, dir_name_transfer)
->>>>>>> d72f22a8
         for p in path_rel_lst
     ]
 
