import os
import tarfile
<<<<<<< HEAD
from shutil import copyfile, copytree
import tempfile
=======
from shutil import copytree, rmtree
>>>>>>> d60f0b65

import numpy as np
from pyfileindex import PyFileIndex

from pyiron_base.project.archiving.shared import getdir


def new_job_id(job_id, job_translate_dict):
    if isinstance(job_id, float) and not np.isnan(job_id):
        job_id = int(job_id)
    if isinstance(job_id, int):
        return job_translate_dict[job_id]
    else:
        return None


def update_project(project_instance, directory_to_transfer, archive_directory, df):
    directory_to_transfer = os.path.basename(directory_to_transfer)
    pr_transfer = project_instance.open(os.curdir)
    dir_name_transfer = getdir(path=directory_to_transfer)
    dir_name_archive = getdir(path=archive_directory)
    path_rel_lst = [
        os.path.relpath(p, pr_transfer.project_path) for p in df["project"].values
    ]
    return [
        (
            os.path.join(dir_name_archive, dir_name_transfer, p)
            if p != "."
            else os.path.join(dir_name_archive, dir_name_transfer)
        )
        for p in path_rel_lst
    ]


<<<<<<< HEAD
def generate_list_of_directories(df_files, directory_to_transfer, archive_directory):
    path_rel_lst = [
        os.path.relpath(d, directory_to_transfer) for d in df_files.dirname.unique()
    ]
    dir_name_transfer = getdir(path=directory_to_transfer)
    return [
        (
            os.path.join(archive_directory, dir_name_transfer, p)
            if p != "."
            else os.path.join(archive_directory, dir_name_transfer)
        )
        for p in path_rel_lst
    ]


def compress_dir(archive_directory, arch_comp_name, base_name):
    if ".tar.gz" not in arch_comp_name:
        arch_comp_name += ".tar.gz"
=======
def compress_dir(archive_directory):
    arch_comp_name = archive_directory + ".tar.gz"
>>>>>>> d60f0b65
    with tarfile.open(arch_comp_name, "w:gz") as tar:
        tar.add(archive_directory, arcname=base_name)
    return arch_comp_name


def get_all_files_to_transfer(directory_to_transfer, copy_all_files=False):
    pfi = PyFileIndex(
        path=directory_to_transfer,
        filter_function=lambda f_name: copy_all_files or ".h5" in f_name
    )
    return pfi.dataframe[~pfi.dataframe.is_directory]


def copy_files_to_archive(
    directory_to_transfer, archive_directory, compress=True, copy_all_files=False
):
    """
    Create an archive of jobs in directory_to_transfer.

    Args:
        directory_to_transfer (str): project directory with jobs to export
        archive_directory (str): name of the final archive; if no file ending is given .tar.gz is added automatically when needed
        compress (bool): if True compress archive_directory as a tarball; default True
        copy_all_files (bool): if True include job output files in archive, otherwise just include .h5 files; default False
    """

    assert isinstance(archive_directory, str) and ".tar.gz" not in archive_directory
<<<<<<< HEAD

    with tempfile.TemporaryDirectory() as tempdir:
        df_files = get_all_files_to_transfer(directory_to_transfer, copy_all_files=False)
        # Create directories
        dir_lst = generate_list_of_directories(
            df_files=df_files,
            directory_to_transfer=directory_to_transfer,
            archive_directory=tempdir.name,
        )
        for d in dir_lst:
            os.makedirs(d, exist_ok=True)
        # Copy files
        dir_name_transfer = getdir(path=directory_to_transfer)
        for f in df_files.path.values:
            copyfile(
                f,
                os.path.join(
                    tempdir.name,
                    dir_name_transfer,
                    os.path.relpath(f, directory_to_transfer),
                ),
            )
        if compress:
            compress_dir(archive_directory)
=======
    # print("directory to transfer: "+directory_to_transfer)
    dst = os.path.join(archive_directory, getdir(path=directory_to_transfer))
    if copy_all_files:
        copytree(directory_to_transfer, dst, dirs_exist_ok=True)
    else:
        copytree(directory_to_transfer, dst, ignore=ignore_non_h5_files, dirs_exist_ok=True)
    if compressed:
        compress_dir(archive_directory)
>>>>>>> d60f0b65


def ignore_non_h5_files(dir, files):
    return [f for f in files if not f.endswith(".h5")]

def export_database(pr, directory_to_transfer, archive_directory):
    # here we first check wether the archive directory is a path
    # or a project object
    assert isinstance(archive_directory, str) and ".tar.gz" not in archive_directory
    directory_to_transfer = os.path.basename(directory_to_transfer)
    df = pr.job_table()
    job_ids_sorted = sorted(df.id.values)
    new_job_ids = list(range(len(job_ids_sorted)))
    job_translate_dict = {j: n for j, n in zip(job_ids_sorted, new_job_ids)}
    df["id"] = [
        new_job_id(job_id=job_id, job_translate_dict=job_translate_dict)
        for job_id in df.id
    ]
    df["masterid"] = [
        new_job_id(job_id=job_id, job_translate_dict=job_translate_dict)
        for job_id in df.masterid
    ]
    df["parentid"] = [
        new_job_id(job_id=job_id, job_translate_dict=job_translate_dict)
        for job_id in df.parentid
    ]
    df["project"] = update_project(
        project_instance=pr,
        directory_to_transfer=directory_to_transfer,
        archive_directory=archive_directory,
        df=df,
    )
    del df["projectpath"]
    return df<|MERGE_RESOLUTION|>--- conflicted
+++ resolved
@@ -1,11 +1,7 @@
 import os
 import tarfile
-<<<<<<< HEAD
-from shutil import copyfile, copytree
 import tempfile
-=======
-from shutil import copytree, rmtree
->>>>>>> d60f0b65
+from shutil import copytree
 
 import numpy as np
 from pyfileindex import PyFileIndex
@@ -40,29 +36,9 @@
     ]
 
 
-<<<<<<< HEAD
-def generate_list_of_directories(df_files, directory_to_transfer, archive_directory):
-    path_rel_lst = [
-        os.path.relpath(d, directory_to_transfer) for d in df_files.dirname.unique()
-    ]
-    dir_name_transfer = getdir(path=directory_to_transfer)
-    return [
-        (
-            os.path.join(archive_directory, dir_name_transfer, p)
-            if p != "."
-            else os.path.join(archive_directory, dir_name_transfer)
-        )
-        for p in path_rel_lst
-    ]
 
-
-def compress_dir(archive_directory, arch_comp_name, base_name):
-    if ".tar.gz" not in arch_comp_name:
-        arch_comp_name += ".tar.gz"
-=======
 def compress_dir(archive_directory):
     arch_comp_name = archive_directory + ".tar.gz"
->>>>>>> d60f0b65
     with tarfile.open(arch_comp_name, "w:gz") as tar:
         tar.add(archive_directory, arcname=base_name)
     return arch_comp_name
@@ -90,41 +66,14 @@
     """
 
     assert isinstance(archive_directory, str) and ".tar.gz" not in archive_directory
-<<<<<<< HEAD
-
     with tempfile.TemporaryDirectory() as tempdir:
-        df_files = get_all_files_to_transfer(directory_to_transfer, copy_all_files=False)
-        # Create directories
-        dir_lst = generate_list_of_directories(
-            df_files=df_files,
-            directory_to_transfer=directory_to_transfer,
-            archive_directory=tempdir.name,
-        )
-        for d in dir_lst:
-            os.makedirs(d, exist_ok=True)
-        # Copy files
-        dir_name_transfer = getdir(path=directory_to_transfer)
-        for f in df_files.path.values:
-            copyfile(
-                f,
-                os.path.join(
-                    tempdir.name,
-                    dir_name_transfer,
-                    os.path.relpath(f, directory_to_transfer),
-                ),
-            )
-        if compress:
+        dst = os.path.join(tempdir.name, getdir(path=directory_to_transfer))
+        if copy_all_files:
+            copytree(directory_to_transfer, dst, dirs_exist_ok=True)
+        else:
+            copytree(directory_to_transfer, dst, ignore=ignore_non_h5_files, dirs_exist_ok=True)
+        if compressed:
             compress_dir(archive_directory)
-=======
-    # print("directory to transfer: "+directory_to_transfer)
-    dst = os.path.join(archive_directory, getdir(path=directory_to_transfer))
-    if copy_all_files:
-        copytree(directory_to_transfer, dst, dirs_exist_ok=True)
-    else:
-        copytree(directory_to_transfer, dst, ignore=ignore_non_h5_files, dirs_exist_ok=True)
-    if compressed:
-        compress_dir(archive_directory)
->>>>>>> d60f0b65
 
 
 def ignore_non_h5_files(dir, files):
