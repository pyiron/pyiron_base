--- conflicted
+++ resolved
@@ -1,17 +1,8 @@
 import os
 import tarfile
-from shutil import copyfile, rmtree
-
 import numpy as np
-<<<<<<< HEAD
+from pyfileindex import PyFileIndex
 from shutil import copyfile, rmtree, copytree
-from pyfileindex import PyFileIndex
-import tarfile
-import tempfile
-=======
-from pyfileindex import PyFileIndex
-
->>>>>>> 96c94aea
 from pyiron_base.project.archiving.shared import getdir
 
 
@@ -89,8 +80,6 @@
         archive_directory = archive_directory[:-7]
         if not compressed:
             compressed = True
-
-<<<<<<< HEAD
     directory_to_transfer = os.path.normpath(directory_to_transfer)
     archive_directory = os.path.normpath(archive_directory)
 
@@ -118,9 +107,6 @@
 
 
 def export_files(directory_to_transfer, compressed, copy_all_files=False):
-=======
-    # print("directory to transfer: "+directory_to_transfer)
->>>>>>> 96c94aea
     if not copy_all_files:
         pfi = PyFileIndex(path=directory_to_transfer, filter_function=filter_function)
     else:
