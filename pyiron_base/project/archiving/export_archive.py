import os
import shutil
import tarfile

import numpy as np

<<<<<<< HEAD
=======
from pyiron_base.project.archiving.shared import getdir

>>>>>>> c80870e8

def new_job_id(job_id, job_translate_dict):
    """
    Translate a job ID using a provided dictionary.

    Args:
        job_id (float or int): The job ID to be translated. If it is a float, it will be converted to an integer.
        job_translate_dict (dict): Dictionary mapping original job IDs to new job IDs.

    Returns:
        int or None: The translated job ID if it exists in the dictionary, otherwise None.
    """
    if isinstance(job_id, float) and not np.isnan(job_id):
        job_id = int(job_id)
    return job_translate_dict.get(job_id) if isinstance(job_id, int) else None


def update_project(project_instance, directory_to_transfer, archive_directory, df):
    """
    Update the project paths in a DataFrame to reflect the new archive location.

    Args:
        project_instance (Project): The project instance for accessing project properties.
        directory_to_transfer (str): The directory containing the jobs to be transferred.
        archive_directory (str): The base directory for the archive.
        df (DataFrame): DataFrame containing job information, including project paths.

    Returns:
        list: List of updated project paths reflecting the new archive location.
    """
    dir_name_transfer = os.path.basename(directory_to_transfer) or os.path.basename(
        os.path.dirname(directory_to_transfer)
    )
    dir_name_archive = os.path.basename(archive_directory) or os.path.basename(
        os.path.dirname(archive_directory)
    )

    pr_transfer = project_instance.open(os.curdir)
    path_rel_lst = [
        os.path.relpath(p, pr_transfer.project_path) for p in df["project"].values
    ]

    return [
        (
            os.path.join(dir_name_archive, dir_name_transfer, p)
            if p != "."
            else os.path.join(dir_name_archive, dir_name_transfer)
        )
        for p in path_rel_lst
    ]


def compress_dir(archive_directory):
    """
    Compress a directory into a tar.gz archive and remove the original directory.

    Args:
        archive_directory (str): The directory to be compressed.

    Returns:
        str: The name of the compressed tar.gz archive.
    """
    arch_comp_name = f"{archive_directory}.tar.gz"
    with tarfile.open(arch_comp_name, "w:gz") as tar:
        tar.add(os.path.relpath(archive_directory, os.getcwd()))
    shutil.rmtree(archive_directory)
    return arch_comp_name


def copy_files_to_archive(
    directory_to_transfer, archive_directory, compressed=True, copy_all_files=False
):
    """
    Copy files from a directory to an archive, optionally compressing the archive.

    Args:
        directory_to_transfer (str): The directory containing the files to transfer.
        archive_directory (str): The destination directory for the archive.
        compressed (bool): If True, compress the archive directory into a tarball. Default is True.
        copy_all_files (bool): If True, include all files in the transfer, otherwise only .h5 files. Default is False.

    Returns:
        None
    """
    assert isinstance(archive_directory, str) and ".tar.gz" not in archive_directory
<<<<<<< HEAD
    dir_name_transfer = os.path.basename(directory_to_transfer) or os.path.basename(
        os.path.dirname(directory_to_transfer)
    )
    dst = os.path.join(archive_directory, dir_name_transfer)

    ignore = None if copy_all_files else ignore_non_h5_files
    copytree(directory_to_transfer, dst, ignore=ignore, dirs_exist_ok=True)

=======
    # print("directory to transfer: "+directory_to_transfer)
    dst = os.path.join(archive_directory, getdir(path=directory_to_transfer))
    if copy_all_files:
        shutil.copytree(directory_to_transfer, dst, dirs_exist_ok=True)
    else:
        copy_h5_files(directory_to_transfer, dst)
>>>>>>> c80870e8
    if compressed:
        compress_dir(archive_directory)


<<<<<<< HEAD
def ignore_non_h5_files(dir, files):
    """
    Ignore files that do not have a .h5 extension.

    Args:
        dir (str): The directory containing the files.
        files (list): List of file names in the directory.

    Returns:
        list: List of file names that do not have a .h5 extension.
    """
    return [f for f in files if not f.endswith(".h5")]
=======
def copy_h5_files(src, dst):
    """
    Copies all .h5 files from the source directory to the destination directory,
    preserving the directory structure.

    Args:
        src (str): The source directory from which .h5 files will be copied.
        dst (str): The destination directory where .h5 files will be copied to.

    This function traverses the source directory tree, identifies files with a .h5
    extension, and copies them to the destination directory while maintaining the
    same directory structure. Non-.h5 files are ignored.
    """

    for root, dirs, files in os.walk(src):
        for file in files:
            if file.endswith(".h5"):
                src_file = os.path.join(root, file)
                rel_path = os.path.relpath(root, src)
                dst_dir = os.path.join(dst, rel_path)
                os.makedirs(dst_dir, exist_ok=True)
                shutil.copy2(src_file, os.path.join(dst_dir, file))
>>>>>>> c80870e8


def export_database(pr, directory_to_transfer, archive_directory):
    """
    Export the project database to an archive directory.

    Args:
        pr (Project): The project instance containing the jobs.
        directory_to_transfer (str): The directory containing the jobs to transfer.
        archive_directory (str): The destination directory for the archive.

    Returns:
        DataFrame: DataFrame containing updated job information with new IDs and project paths.
    """
    assert isinstance(archive_directory, str) and ".tar.gz" not in archive_directory
    directory_to_transfer = os.path.basename(directory_to_transfer)

    df = pr.job_table()
    job_translate_dict = {
        old_id: new_id for new_id, old_id in enumerate(sorted(df.id.values))
    }

    df["id"] = df["id"].map(job_translate_dict)
    df["masterid"] = df["masterid"].map(job_translate_dict)
    df["parentid"] = df["parentid"].map(job_translate_dict)
    df["project"] = update_project(pr, directory_to_transfer, archive_directory, df)

    df.drop(columns=["projectpath"], inplace=True)
    return df<|MERGE_RESOLUTION|>--- conflicted
+++ resolved
@@ -4,11 +4,6 @@
 
 import numpy as np
 
-<<<<<<< HEAD
-=======
-from pyiron_base.project.archiving.shared import getdir
-
->>>>>>> c80870e8
 
 def new_job_id(job_id, job_translate_dict):
     """
@@ -94,41 +89,18 @@
         None
     """
     assert isinstance(archive_directory, str) and ".tar.gz" not in archive_directory
-<<<<<<< HEAD
     dir_name_transfer = os.path.basename(directory_to_transfer) or os.path.basename(
         os.path.dirname(directory_to_transfer)
     )
     dst = os.path.join(archive_directory, dir_name_transfer)
-
-    ignore = None if copy_all_files else ignore_non_h5_files
-    copytree(directory_to_transfer, dst, ignore=ignore, dirs_exist_ok=True)
-
-=======
-    # print("directory to transfer: "+directory_to_transfer)
-    dst = os.path.join(archive_directory, getdir(path=directory_to_transfer))
     if copy_all_files:
         shutil.copytree(directory_to_transfer, dst, dirs_exist_ok=True)
     else:
         copy_h5_files(directory_to_transfer, dst)
->>>>>>> c80870e8
     if compressed:
         compress_dir(archive_directory)
 
 
-<<<<<<< HEAD
-def ignore_non_h5_files(dir, files):
-    """
-    Ignore files that do not have a .h5 extension.
-
-    Args:
-        dir (str): The directory containing the files.
-        files (list): List of file names in the directory.
-
-    Returns:
-        list: List of file names that do not have a .h5 extension.
-    """
-    return [f for f in files if not f.endswith(".h5")]
-=======
 def copy_h5_files(src, dst):
     """
     Copies all .h5 files from the source directory to the destination directory,
@@ -151,7 +123,6 @@
                 dst_dir = os.path.join(dst, rel_path)
                 os.makedirs(dst_dir, exist_ok=True)
                 shutil.copy2(src_file, os.path.join(dst_dir, file))
->>>>>>> c80870e8
 
 
 def export_database(pr, directory_to_transfer, archive_directory):
