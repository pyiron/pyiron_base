# coding: utf-8
# Copyright (c) Max-Planck-Institut für Eisenforschung GmbH - Computational Materials Design (CM) Department
# Distributed under the terms of "New BSD License", see the LICENSE file.
"""
The project object is the central import point of pyiron - all other objects can be created from this one
"""

from __future__ import annotations

import os
import posixpath
import shutil
import stat
from tqdm.auto import tqdm
import pandas
import math
import numpy as np

from pyiron_base.project.jobloader import JobLoader, JobInspector
from pyiron_base.project.path import ProjectPath
from pyiron_base.database.filetable import FileTable
from pyiron_base.state import state
from pyiron_base.database.jobtable import (
    get_job_ids,
    get_job_id,
    get_jobs,
    set_job_status,
    get_child_ids,
    get_job_working_directory,
    get_job_status,
)
from pyiron_base.storage.hdfio import ProjectHDFio
from pyiron_base.utils.deprecate import deprecate
from pyiron_base.interfaces.has_groups import HasGroups
from pyiron_base.jobs.flex.factory import create_job_factory
from pyiron_base.jobs.job.util import _special_symbol_replacements, _get_safe_job_name
from pyiron_base.jobs.job.jobtype import (
    JobType,
    JobTypeChoice,
    JobFactory,
    JOB_CLASS_DICT,
)
from pyiron_base.jobs.job.extension.server.queuestatus import (
    queue_delete_job,
    queue_is_empty,
    queue_table,
    wait_for_job,
    wait_for_jobs,
    update_from_remote,
    queue_enable_reservation,
    queue_check_job_is_waiting_or_running,
)
from pyiron_base.project.external import Notebook
from pyiron_base.project.data import ProjectData
from pyiron_base.project.archiving import export_archive, import_archive
from typing import Generator, Union, Dict, TYPE_CHECKING, Literal

if TYPE_CHECKING:
    from pyiron_base.jobs.job.generic import GenericJob

__author__ = "Joerg Neugebauer, Jan Janssen"
__copyright__ = (
    "Copyright 2020, Max-Planck-Institut für Eisenforschung GmbH - "
    "Computational Materials Design (CM) Department"
)
__version__ = "1.0"
__maintainer__ = "Jan Janssen"
__email__ = "janssen@mpie.de"
__status__ = "production"
__date__ = "Sep 1, 2017"


class Project(ProjectPath, HasGroups):
    """
    The project is the central class in pyiron, all other objects can be created from the project object.

    Implements :class:`.HasGroups`.  Groups are sub directories in the project, nodes are jobs inside the project.

    Args:
        path (GenericPath, str): path of the project defined by GenericPath, absolute or relative (with respect to
                                     current working directory) path
        user (str): current pyiron user
        sql_query (str): SQL query to only select a subset of the existing jobs within the current project
        default_working_directory (bool): Access default working directory, for ScriptJobs this equals the project
                                    directory of the ScriptJob for regular projects it falls back to the current
                                    directory.

    Attributes:
        root_path (): The pyiron user directory, defined in the .pyiron configuration.
        project_path (): The relative path of the current project / folder starting from the root path of the pyiron
                            user directory
        path (): The absolute path of the current project / folder.
        base_name (): The name of the current project / folder.
        history (): Previously opened projects / folders.
        parent_group (): Parent project - one level above the current project.
        user (): Current unix/linux/windows user who is running pyiron
        sql_query (): An SQL query to limit the jobs within the project to a subset which matches the SQL query.
        db (): Connection to the SQL database.
        job_type (): Job Type object with all the available job types: ['ExampleJob', 'SerialMaster', 'ParallelMaster',
                        'ScriptJob', 'ListMaster'].
        view_mode (): If viewer_mode is enable pyiron has read only access to the database.
        data (pyiron_base.project.data.ProjectData): A storage container for project-level data.

    Examples:

        Storing data:
            >>> pr = Project('example')
            >>> pr.data.foo = 42
            >>> pr.data.write()
            Some time later or in a different notebook, but in the same file location...
            >>> other_pr_instance = Project('example')
            >>> print(pr.data)
            {'foo': 42}
    """

    def __init__(
        self, path="", user=None, sql_query=None, default_working_directory=False
    ):
        if default_working_directory and path == "":
            inputdict = Notebook.get_custom_dict()
            if inputdict is not None and "project_dir" in inputdict.keys():
                path = inputdict["project_dir"]
            else:
                path = "."

        super(Project, self).__init__(path=path)

        self.user = user
        self.sql_query = sql_query
        self._filter = ["groups", "nodes", "objects"]
        self._inspect_mode = False
        self._data = None
        self._creator = Creator(project=self)
        self._loader = JobLoader(project=self)
        self._inspector = JobInspector(project=self)

        self.job_type = JobTypeChoice()

        self._maintenance = None

    @property
    def state(self):
        return state

    @property
    def db(self):
        if not state.database.database_is_disabled:
            return state.database.database
        else:
            return FileTable(index_from=self.path)

    @property
    def maintenance(self):
        if self._maintenance is None:
            from pyiron_base.project.maintenance import Maintenance

            self._maintenance = Maintenance(self)
        return self._maintenance

    @property
    def parent_group(self):
        """
        Get the parent group of the current project

        Returns:
            Project: parent project
        """
        return self.create_group("..")

    @property
    @deprecate("use db.view_mode")
    def view_mode(self):
        """
        Get viewer_mode - if viewer_mode is enable pyiron has read only access to the database.

        Change it via
        `Project('my_project').switch_to_viewer_mode()`
        and
        `Project('my_project').switch_to_user_mode()`

        Returns:
            bool: returns TRUE when viewer_mode is enabled
        """
        return self.db.view_mode

    @property
    def name(self):
        """
        The name of the current project folder

        Returns:
            str: name of the current project folder
        """
        return self.base_name

    @property
    def create(self):
        return self._creator

    @property
    def data(self):
        if self._data is None:
            self._data = ProjectData(project=self, table_name="data")
            try:
                self._data.read()
            except KeyError:
                pass
        return self._data

    @property
    def size(self):
        """
        Get the size of the project
        """
        from pyiron_base.project.size import get_folder_size

        return get_folder_size(path=self.path)

    @property
    def conda_environment(self):
        try:
            from pyiron_base.project.condaenv import CondaEnvironment
        except ImportError as e:
            raise ImportError(
                "You need to have the conda python package installed to access conda environments."
            ) from None

        return CondaEnvironment()

    def copy(self):
        """
        Copy the project object - copying just the Python object but maintaining the same pyiron path

        Returns:
            Project: copy of the project object
        """
        new = self.__class__(path=self.path, user=self.user, sql_query=self.sql_query)
        new._filter = self._filter
        new._inspect_mode = self._inspect_mode
        return new

    def copy_to(self, destination):
        """
        Copy the project object to a different pyiron path - including the content of the project (all jobs).
        In order to move individual jobs, use `copy_to` from the job objects.

        Args:
            destination (Project): project path to copy the project content to

        Returns:
            Project: pointing to the new project path
        """
        if not self.view_mode:
            if not isinstance(destination, Project):
                raise TypeError("A project can only be copied to another project.")
            for sub_project_name in tqdm(
                self.list_groups(), desc="Copying sub-projects"
            ):
                if "_hdf5" not in sub_project_name:
                    sub_project = self.open(sub_project_name)
                    destination_sub_project = destination.open(sub_project_name)
                    sub_project.copy_to(destination_sub_project)
            for job_id in tqdm(self.get_job_ids(recursive=False), desc="Copying jobs"):
                ham = self.load(job_id)
                ham.copy_to(project=destination)
            for file in tqdm(self.list_files(), desc="Copying files"):
                if ".h5" not in file:
                    shutil.copy(os.path.join(self.path, file), destination.path)
            return destination
        else:
            raise EnvironmentError("copy_to: is not available in Viewermode !")

    def create_from_job(self, job_old, new_job_name):
        """
        Create a new job from an existing pyiron job

        Args:
            job_old (GenericJob): Job to copy
            new_job_name (str): New job name

        Returns:
            GenericJob: New job with the new job name.
        """
        job_id = self.get_job_id(new_job_name)
        if job_id is not None:
            state.logger.info(
                f"create_from_job: {new_job_name} has already job_id {job_id}!"
            )
            return None

        print("job_old: ", job_old.status)
        job_new = job_old.copy_to(
            project=self,
            new_job_name=new_job_name,
            input_only=False,
            new_database_entry=True,
        )
        state.logger.debug(
            "create_job:: {} {} from id {}".format(
                self.path, new_job_name, job_old.job_id
            )
        )
        return job_new

    def create_group(self, group):
        """
        Create a new subproject/ group/ folder

        Args:
            group (str): name of the new project

        Returns:
            Project: New subproject
        """
        new = self.copy()
        return new.open(group, history=False)

    @staticmethod
    def create_job_class(
        class_name,
        executable_str,
        write_input_funct=None,
        collect_output_funct=None,
        default_input_dict=None,
    ):
        """
        Create a new job class based on pre-defined write_input() and collect_output() function plus a dictionary of
        default inputs and an executable string.

        Args:
            class_name (str): A name for the newly created job class, so it is accessible via pr.create.job.<class_name>
            executable_str (str): Call to an external executable
            write_input_funct (callable): The write input function write_input(input_dict, working_directory)
            collect_output_funct (callable): The collect output function collect_output(working_directory)
            default_input_dict (dict): Default input for the newly created job class

        Example:

        >>> def write_input(input_dict, working_directory="."):
        >>>     with open(os.path.join(working_directory, "input_file"), "w") as f:
        >>>         f.write(str(input_dict["energy"]))
        >>>
        >>>
        >>> def collect_output(working_directory="."):
        >>>     with open(os.path.join(working_directory, "output_file"), "r") as f:
        >>>         return {"energy": float(f.readline())}
        >>>
        >>>
        >>> from pyiron_base import Project
        >>> pr = Project("test")
        >>> pr.create_job_class(
        >>>     class_name="CatJob",
        >>>     write_input_funct=write_input,
        >>>     collect_output_funct=collect_output,
        >>>     default_input_dict={"energy": 1.0},
        >>>     executable_str="cat input_file > output_file",
        >>> )
        >>> job = pr.create.job.CatJob(job_name="job_test")
        >>> job.input["energy"] = 2.0
        >>> job.run()
        >>> job.output
        """
        JOB_CLASS_DICT[class_name] = create_job_factory(
            write_input_funct=write_input_funct,
            collect_output_funct=collect_output_funct,
            default_input_dict=default_input_dict,
            executable_str=executable_str,
        )

    def create_job(self, job_type, job_name, delete_existing_job=False):
        """
        Create one of the following jobs:
        - 'ExampleJob': example job just generating random number
        - 'SerialMaster': series of jobs run in serial
        - 'ParallelMaster': series of jobs run in parallel
        - 'ScriptJob': Python script or jupyter notebook job container
        - 'ListMaster': list of jobs

        Args:
            job_type (str): job type can be ['ExampleJob', 'SerialMaster', 'ParallelMaster', 'ScriptJob', 'ListMaster']
            job_name (str): name of the job
            delete_existing_job (bool): delete an existing job - default false

        Returns:
            GenericJob: job object depending on the job_type selected
        """
        job_name = _get_safe_job_name(name=job_name)
        job = JobType(
            job_type,
            project=ProjectHDFio(project=self.copy(), file_name=job_name),
            job_name=job_name,
            job_class_dict=self.job_type.job_class_dict,
            delete_existing_job=delete_existing_job,
        )
        if self.user is not None:
            job.user = self.user
        return job

    def create_table(self, job_name="table", delete_existing_job=False):
        """
        Create pyiron table

        Args:
            job_name (str): job name of the pyiron table job
            delete_existing_job (bool): Delete the existing table and run the analysis again.

        Returns:
            pyiron.table.datamining.TableJob
        """
        table = self.create_job(
            job_type=self.job_type.TableJob,
            job_name=job_name,
            delete_existing_job=delete_existing_job,
        )
        table.analysis_project = self
        return table

    def wrap_python_function(self, python_function):
        """
        Create a pyiron job object from any python function

        Args:
            python_function (callable): python function to create a job object from

        Returns:
            pyiron_base.jobs.flex.pythonfunctioncontainer.PythonFunctionContainerJob: pyiron job object

        Example:

        >>> def test_function(a, b=8):
        >>>     return a+b
        >>>
        >>> from pyiron_base import Project
        >>> pr = Project("test")
        >>> job = pr.wrap_python_function(test_function)
        >>> job.input["a"] = 4
        >>> job.input["b"] = 5
        >>> job.run()
        >>> job.output
        >>>
        >>> test_function_wrapped = pr.wrap_python_function(test_function)
        >>> test_function_wrapped(4, b=6)

        """
        job = self.create.job.PythonFunctionContainerJob(
            job_name=python_function.__name__
        )
        job.python_function = python_function
        return job

    def get_child_ids(self, job_specifier, project=None):
        """
        Get the childs for a specific job

        Args:
            job_specifier (str, int): name of the job or job ID
            project (Project): Project the job is located in - optional

        Returns:
            list: list of child IDs
        """
        if project is None:
            project = self.project_path
        return get_child_ids(
            database=self.db,
            sql_query=self.sql_query,
            user=self.user,
            project_path=project,
            job_specifier=job_specifier,
        )

    def get_db_columns(self):
        """
        Get column names

        Returns:
            list: list of column names like:
                 ['id',
                 'parentid',
                 'masterid',
                 'projectpath',
                 'project',
                 'job',
                 'subjob',
                 'chemicalformula',
                 'status',
                 'hamilton',
                 'hamversion',
                 'username',
                 'computer',
                 'timestart',
                 'timestop',
                 'totalcputime']
        """
        return self.db.get_table_headings()

    def get_jobs(self, recursive=True, columns=None):
        """
        Internal function to return the jobs as dictionary rather than a pandas.Dataframe

        Args:
            recursive (bool): search subprojects [True/False]
            columns (list): by default only the columns ['id', 'project'] are selected, but the user can select a subset
                            of ['id', 'status', 'chemicalformula', 'job', 'subjob', 'project', 'projectpath',
                            'timestart', 'timestop', 'totalcputime', 'computer', 'hamilton', 'hamversion', 'parentid',
                            'masterid']

        Returns:
            dict: columns are used as keys and point to a list of the corresponding values
        """
        return get_jobs(
            database=self.db,
            sql_query=self.sql_query,
            user=self.user,
            project_path=self.project_path,
            recursive=recursive,
            columns=columns,
        )

    def get_job_ids(self, recursive=True):
        """
        Return the job IDs matching a specific query

        Args:
            recursive (bool): search subprojects [True/False]

        Returns:
            list: a list of job IDs
        """
        return get_job_ids(
            database=self.db,
            sql_query=self.sql_query,
            user=self.user,
            project_path=self.project_path,
            recursive=recursive,
        )

    def get_job_id(self, job_specifier):
        """
        get the job_id for job named job_name in the local project path from database

        Args:
            job_specifier (str, int): name of the job or job ID

        Returns:
            int: job ID of the job
        """
        return get_job_id(
            database=self.db,
            sql_query=self.sql_query,
            user=self.user,
            project_path=self.project_path,
            job_specifier=job_specifier,
        )

    def get_job_status(self, job_specifier, project=None):
        """
        Get the status of a particular job

        Args:
            job_specifier (str, int): name of the job or job ID
            project (Project): Project the job is located in - optional

        Returns:
            str: job status can be one of the following ['initialized', 'appended', 'created', 'submitted', 'running',
                 'aborted', 'collect', 'suspended', 'refresh', 'busy', 'finished']
        """
        if project is None:
            project = self.project_path
        return get_job_status(
            database=self.db,
            sql_query=self.sql_query,
            user=self.user,
            project_path=project,
            job_specifier=job_specifier,
        )

    def get_job_working_directory(self, job_specifier, project=None):
        """
        Get the working directory of a particular job

        Args:
            job_specifier (str, int): name of the job or job ID
            project (Project): Project the job is located in - optional

        Returns:
            str: working directory as absolute path
        """
        if project is None:
            project = self.project_path
        return get_job_working_directory(
            sql_query=self.sql_query,
            user=self.user,
            project_path=project,
            database=self.db,
            job_specifier=job_specifier,
        )

    @deprecate("use self.size instead.")
    def get_project_size(self):
        """
        Get the size of the project.

        Returns:
            float: project size
        """
        return self.size

    @deprecate("use maintenance.get_repository_status() instead.")
    def get_repository_status(self):
        return self.maintenance.get_repository_status()

    def groups(self):
        """
        Filter project by groups

        Returns:
            Project: a project which is filtered by groups
        """
        new = self.copy()
        new._filter = ["groups"]
        return new

    @property
    def inspect(self):
        return self._inspector

    def iter_jobs(
        self,
        path: str = None,
        recursive: bool = True,
        convert_to_object: bool = True,
        progress: bool = True,
        **kwargs: dict,
    ) -> Generator:
        """
        Iterate over the jobs within the current project and it is sub projects

        Args:
            path (str): HDF5 path inside each job object. (Default is None, which just uses the top level of the job's
                HDF5 path.)
            recursive (bool): search subprojects. (Default is True.)
            convert_to_object (bool): load the full GenericJob object, else just return the HDF5 / JobCore object.
                                     (Default is True, convert everything to the full python object.)
            progress (bool): add an interactive progress bar to the iteration. (Default is True, show the bar.)
            **kwargs (dict): Optional arguments for filtering with keys matching the project database column name
                            (eg. status="finished"). Asterisk can be used to denote a wildcard, for zero or more
                            instances of any character

        Returns:
            yield: Yield of GenericJob or JobCore

        Note:
            The default behavior of converting to object can cause **significant** slowdown in larger projects. In this
            case, you may seriously wish to consider setting `convert_to_object=False` and access only the HDF5/JobCore
            representation of the jobs instead.
        """
        job_table = self.job_table(recursive=recursive, **kwargs)
        if not isinstance(self.db, FileTable):
            job_lst = [[job_id, None] for job_id in job_table["id"]]
        else:
            # From all the possible database columns, the following ones are removed:
            # ["id", "chemicalformula", "timestart", "computer", "parentid",
            #  "username", "timestop", "totalcputime", "masterid"]
            # because those are not used when running without database and can lead errors.
            table_columns = [
                "job",
                "subjob",
                "projectpath",
                "project",
                "status",
                "hamilton",
                "hamversion",
            ]
            job_lst = [
                [None, {column: db_entry[column] for column in table_columns}]
                for db_entry in [row[1].to_dict() for row in job_table.iterrows()]
            ]

        if progress:
            job_lst = tqdm(job_lst)
        for job_id, db_entry in job_lst:
            if path is not None:
                yield self.load_from_jobpath(
                    job_id=job_id,
                    db_entry=db_entry,
                    convert_to_object=False,
                )[path]
            else:  # Backwards compatibility - in future the option convert_to_object should be removed
                yield self.load_from_jobpath(
                    job_id=job_id,
                    db_entry=db_entry,
                    convert_to_object=convert_to_object,
                )

    def iter_output(self, recursive=True):
        """
        Iterate over the output of jobs within the current project and it is sub projects

        Args:
            recursive (bool): search subprojects [True/False] - True by default

        Returns:
            yield: Yield of GenericJob or JobCore
        """
        return self.iter_jobs(path="output", recursive=recursive)

    def iter_groups(self, progress: bool = True) -> Generator:
        """
        Iterate over the groups within the current project

        Args:
            progress (bool): Display a progress bar during the iteration

        Yields:
            :class:`.Project`: sub projects/ groups/ folders
        """
        groups = self.list_groups()
        if progress:
            groups = tqdm(groups)
        for group in groups:
            if progress:
                groups.set_postfix(group=group)
            yield self[group]

    def items(self):
        """
        All items in the current project - this includes jobs, sub projects/ groups/ folders and any kind of files

        Returns:
            list: items in the project
        """
        return [(key, self[key]) for key in self.keys()]

    def update_from_remote(
        self, recursive=True, ignore_exceptions=False, try_collecting=False
    ):
        """
        Update jobs from the remote server

        Args:
            recursive (bool): search subprojects [True/False] - default=True
            ignore_exceptions (bool): ignore eventual exceptions when retrieving jobs - default=False

        Returns:
            returns None if ignore_exceptions is False or when no error occured.
            returns a list with job ids when errors occured, but were ignored

        """
        return update_from_remote(
            project=self,
            recursive=recursive,
            ignore_exceptions=ignore_exceptions,
            try_collecting=try_collecting,
        )

    def job_table(
        self,
        recursive=True,
        columns=None,
        all_columns=True,
        sort_by="id",
        full_table=False,
        element_lst=None,
        job_name_contains="",
        auto_refresh_job_status=False,
        mode: Literal["regex", "glob"] = "glob",
        **kwargs: dict,
    ):
        """
        auto_refresh_job_status (bool): will automatically reload job status by calling refresh_job_status() upon calling job_table
        """
        if not isinstance(self.db, FileTable) and auto_refresh_job_status:
            self.refresh_job_status()
        job_table = self.db.job_table(
            sql_query=self.sql_query,
            user=self.user,
            project_path=self.project_path,
            recursive=recursive,
            columns=columns,
            all_columns=all_columns,
            sort_by=sort_by,
            full_table=full_table,
            element_lst=element_lst,
            mode=mode,
            **kwargs,
        )
        if not isinstance(self.db, FileTable) or not auto_refresh_job_status:
            return job_table
        else:
            return self._refresh_job_status_file_table(df=job_table)

    job_table.__doc__ = "\n".join(
        [
            ll
            for ll in FileTable.job_table.__doc__.split("\n")
            if not any(
                [
                    item in ll
                    for item in ["sql_query (str)", "user (str)", "project_path (str)"]
                ]
            )
        ]
    )

    def get_jobs_status(self, recursive=True, **kwargs):
        """
        Gives a overview of all jobs status.

        Args:
            recursive (bool): search subprojects [True/False] - default=True
            kwargs: passed directly to :method:`.job_table` and can be used to filter jobs you want to have the status
            for

        Returns:
            pandas.Series: prints an overview of the job status.
        """
        df = self.job_table(recursive=recursive, all_columns=True, **kwargs)
        return df["status"].value_counts()

    def keys(self):
        """
        List of file-, folder- and objectnames

        Returns:
            list: list of the names of project directories and project nodes
        """
        return self.list_dirs() + self.list_nodes()

    def _list_all(self):
        """
        Combination of list_groups(), list_nodes() and list_files() all in one dictionary with the corresponding keys:
        - 'groups': Subprojects/ -folder/ -groups.
        - 'nodes': Jobs or pyiron objects
        - 'files': Files inside a project which do not belong to any pyiron object

        Returns:
            dict: dictionary with all items in the project
        """
        return {
            "groups": self.list_groups(),
            "nodes": self.list_nodes(),
            "files": self.list_files(),
        }

    def list_dirs(self, skip_hdf5=True):
        """
        List directories inside the project

        Args:
            skip_hdf5 (bool): Skip directories which belong to a pyiron object/ pyiron job - default=True

        Returns:
            list: list of directory names
        """
        if "groups" not in self._filter:
            return []
        files = set(next(os.walk(self.path))[2])
        dirs = set(os.listdir(self.path)) - files
        dirs = sorted([direct for direct in dirs if not (direct[0] == ".")])
        if skip_hdf5:
            return [d for d in dirs if not self._is_hdf5_dir(d)]
        return dirs

    def list_files(self, extension=None):
        """
        List files inside the project

        Args:
            extension (str): filter by a specific extension

        Returns:
            list: list of file names
        """
        if "nodes" not in self._filter:
            return []
        try:
            files = next(os.walk(self.path))[2]
            if extension is None:
                return files
            return [
                ".".join(f.split(".")[:-1])
                for f in files
                if f.split(".")[-1] in extension
            ]
        except StopIteration:
            return []

    _list_groups = list_dirs

    def _list_nodes(self, recursive=False):
        """
        List nodes/ jobs/ pyiron objects inside the project

        Args:
            recursive (bool): search subprojects [True/False] - default=False

        Returns:
            list: list of nodes/ jobs/ pyiron objects inside the project
        """
        if "nodes" not in self._filter:
            return []
        return self.get_jobs(recursive=recursive, columns=["job"])["job"]

    @property
    def load(self):
        return self._loader

    def load_from_jobpath(self, job_id=None, db_entry=None, convert_to_object=True):
        """
        Internal function to load an existing job either based on the job ID or based on the database entry dictionary.

        Args:
            job_id (int/ None): Job ID - optional, but either the job_id or the db_entry is required.
            db_entry (dict): database entry dictionary - optional, but either the job_id or the db_entry is required.
            convert_to_object (bool): convert the object to an pyiron object or only access the HDF5 file - default=True
                                      accessing only the HDF5 file is about an order of magnitude faster, but only
                                      provides limited functionality. Compare the GenericJob object to JobCore object.

        Returns:
            GenericJob, JobCore: Either the full GenericJob object or just a reduced JobCore object
        """
        from pyiron_base.jobs.job.path import JobPath

        if job_id is not None:
            job = JobPath.from_job_id(db=self.db, job_id=job_id)
            if convert_to_object:
                job = job.to_object()
                job.reset_job_id(job_id=job_id)
                job.set_input_to_read_only()
            return job
        elif db_entry is not None:
            job = JobPath.from_db_entry(db_entry)
            if convert_to_object:
                job = job.to_object()
                job.set_input_to_read_only()
            return job
        else:
            raise ValueError("Either a job ID or an database entry has to be provided.")

    def move_to(self, destination):
        """
        Similar to the copy_to() function move the project object to a different pyiron path - including the content of
        the project (all jobs). In order to move individual jobs, use `move_to` from the job objects.

        Args:
            destination (Project): project path to move the project content to

        Returns:
            Project: pointing to the new project path
        """
        if not self.view_mode:
            if not isinstance(destination, Project):
                raise TypeError("A project can only be copied to another project.")
            for sub_project_name in tqdm(
                self.list_groups(), desc="Moving sub-projects"
            ):
                if "_hdf5" not in sub_project_name:
                    sub_project = self.open(sub_project_name)
                    destination_sub_project = destination.open(sub_project_name)
                    sub_project.move_to(destination_sub_project)
            for job_id in tqdm(self.get_job_ids(recursive=False), desc="Moving jobs"):
                ham = self.load(job_id)
                ham.move_to(destination)
            for file in tqdm(self.list_files(), desc="Moving files"):
                shutil.move(os.path.join(self.path, file), destination.path)
        else:
            raise EnvironmentError("move_to: is not available in Viewermode !")

    def nodes(self):
        """
        Filter project by nodes

        Returns:
            Project: a project which is filtered by nodes
        """
        new = self.copy()
        new._filter = ["nodes"]
        return new

    def queue_table(self, project_only=True, recursive=True, full_table=False):
        """
        Display the queuing system table as pandas.Dataframe

        Args:
            project_only (bool): Query only for jobs within the current project - True by default
            recursive (bool): Include jobs from sub projects
            full_table (bool): Whether to show the entire pandas table

        Returns:
            pandas.DataFrame: Output from the queuing system - optimized for the Sun grid engine
        """
        if not isinstance(self.db, FileTable):
            return queue_table(
                job_ids=self.get_job_ids(recursive=recursive),
                project_only=project_only,
                full_table=full_table,
            )
        else:
            return queue_table(
                project_only=project_only,
                full_table=full_table,
                working_directory_lst=[self.path],
            )

    def queue_table_global(self, full_table=False):
        """
        Display the queuing system table as pandas.Dataframe

        Args:
            full_table (bool): Whether to show the entire pandas table

        Returns:
            pandas.DataFrame: Output from the queuing system - optimized for the Sun grid engine
        """
        df = queue_table(job_ids=[], project_only=False, full_table=full_table)
        if len(df) != 0 and self.db is not None:
            if not isinstance(self.db, FileTable):
                return pandas.DataFrame(
                    [
                        self.db.get_item_by_id(
                            int(str(queue_ID).replace("pi_", "").replace(".sh", ""))
                        )
                        for queue_ID in df["jobname"]
                        if str(queue_ID).startswith("pi_")
                    ]
                )
            else:

                def get_id_from_job_table(job_table, job_path):
                    job_dir = "_hdf5".join(job_path.split("_hdf5")[:-1])
                    job_name = os.path.basename(job_dir)
                    project = os.path.dirname(job_dir) + "/"
                    return job_table[
                        (job_table.job == job_name) & (job_table.project == project)
                    ].id.values[0]

                job_table_df = self.job_table()

                return pandas.DataFrame(
                    [
                        self.db.get_item_by_id(
                            int(
                                get_id_from_job_table(
                                    job_table=job_table_df, job_path=working_directory
                                )
                            )
                        )
                        for queue_ID, working_directory in zip(
                            df["jobname"], df["working_directory"]
                        )
                        if str(queue_ID).startswith("pi_")
                    ]
                )
        else:
            return None

    def refresh_job_status(self, *jobs, by_status=["running", "submitted"]):
        """
        Check if job is still running or crashed on the cluster node.

        If `jobs` is not given, check for all jobs listed as running in the current project.

        Args:
            *jobs (str, int): name of the job or job ID, any number of them
            by_status (iterable of str): if not jobs are given, select all jobs
                with the given status in this project
        """
        if len(jobs) == 0:
            df = self.job_table()
            jobs = df[df.status.isin(by_status)].id
        if self.db is not None:
            for job_specifier in jobs:
                if isinstance(job_specifier, str):
                    job_id = get_job_id(
                        database=self.db,
                        sql_query=self.sql_query,
                        user=self.user,
                        project_path=self.project_path,
                        job_specifier=job_specifier,
                    )
                else:
                    job_id = job_specifier
                self.refresh_job_status_based_on_job_id(job_id)
        else:
            raise ValueError("Must have established database connection!")

    @deprecate("use refresh_job_status()")
    def refresh_job_status_based_on_queue_status(self, job_specifier, status="running"):
        """
        Check if the job is still listed as running, while it is no longer listed in the queue.

        Args:
            job_specifier (str, int): name of the job or job ID
            status (str): Currently only the jobstatus of 'running' jobs can be refreshed - default='running'
        """
        if status != "running":
            raise NotImplementedError()
        self.refresh_job_status(job_specifier)

    def refresh_job_status_based_on_job_id(self, job_id, que_mode=True):
        """
        Internal function to check if a job is still listed 'running' in the job_table while it is no longer listed in
        the queuing system. In this case update the entry in the job_table to 'aborted'.

        Args:
            job_id (int): job ID
            que_mode (bool): [True/False] - default=True
        """
        if job_id and self.db is not None:
            if (
                not que_mode
                and self.db.get_item_by_id(job_id)["status"] not in ["finished"]
            ) or (
                que_mode
                and self.db.get_item_by_id(job_id)["status"] in ["running", "submitted"]
            ):
                job = self.inspect(job_id)
                # a job can be in status running or submitted without being on
                # the queue, if the run mode is worker or non_modal.  In this
                # case we do not want to check the queue status, so we just
                # short circuit here.
                if job["server"]["run_mode"] in ["worker", "non_modal"]:
                    return
                if not self.queue_check_job_is_waiting_or_running(job):
                    self.db.set_job_status(job_id=job_id, status="aborted")

    def _refresh_job_status_file_table(self, df):
        """
        Internal function to refresh the job table and update the job table with the status from the queuing system.

        Args:
            df (pandas.DataFrame): job table from the file based database

        Returns:
            pandas.DataFrame: updated job table with status from the queuing system
        """

        def convert_queue_status(queue_status):
            return {"pending": "submitted"}.get(queue_status, default=queue_status)

        df_queue = state.queue_adapter.get_status_of_my_jobs()

        status_lst = df.status.values.tolist()
        working_dir_lst = df.project + df.job + "_hdf5/" + df.job
        for i, [working_dir, status] in enumerate(
            zip(working_dir_lst, status_lst.copy())
        ):
            if status == "initialized":
                df_tmp = df_queue[df_queue.working_directory == working_dir]
                if len(df_tmp) > 0:
                    status_lst[i] = convert_queue_status(
                        queue_status=df_tmp.status.values[0]
                    )
        df["status"] = status_lst

        return df

    def remove_file(self, file_name):
        """
        Remove a file (same as unlink()) - copied from os.remove()

        If dir_fd is not None, it should be a file descriptor open to a directory,
          and path should be relative; path will then be relative to that directory.
        dir_fd may not be implemented on your platform.
          If it is unavailable, using it will raise a NotImplementedError.

        Args:
            file_name (str): name of the file
        """
        if not self.view_mode:
            os.remove(posixpath.join(self.path, file_name))
        else:
            raise EnvironmentError("copy_to: is not available in Viewermode !")

    def remove_job(self, job_specifier, _unprotect=False):
        """
        Remove a single job from the project based on its job_specifier - see also remove_jobs()

        Args:
            job_specifier (str, int): name of the job or job ID
            _unprotect (bool): [True/False] delete the job without validating the dependencies to other jobs
                               - default=False
        """
        if isinstance(job_specifier, (list, np.ndarray)):
            for job_id in job_specifier:
                self.remove_job(job_specifier=job_id, _unprotect=_unprotect)
<<<<<<< HEAD
            return
        if self.db.view_mode:
            raise EnvironmentError("copy_to: is not available in Viewermode !")
        job = self.inspect(job_specifier=job_specifier)
        if job is None:
            state.logger.warning(
                "Job '%s' does not exist and could not be removed",
                str(job_specifier),
            )
            return
        try:
            if _unprotect:
                job.remove_child()
=======
        else:
            if not self.db.view_mode:
                try:
                    job = self.inspect(job_specifier=job_specifier)
                    if job is None:
                        state.logger.warning(
                            "Job '%s' does not exist and could not be removed",
                            str(job_specifier),
                        )
                    elif _unprotect:
                        job.remove_child()
                    else:
                        job.remove()
                except IOError as _:
                    state.logger.debug(
                        "hdf file does not exist. Removal from database will be attempted."
                    )
                    self.db.delete_item(job.job_id)
>>>>>>> 1992d4dd
            else:
                job.remove()
        except IOError as _:
            state.logger.debug(
                "hdf file does not exist. Removal from database will be attempted."
            )
            self.db.delete_item(job.id)
                

    def remove_jobs(self, recursive=False, progress=True, silently=False):
        """
        Remove all jobs in the current project and in all subprojects if recursive=True is selected - see also
        remove_job().

        For safety, the user is asked via input() to confirm the removal. To bypass this
        interactive interruption, use `remove_jobs(silently=True)`.

        Args:
            recursive (bool): [True/False] delete all jobs in all subprojects - default=False
            progress (bool): if True (default), add an interactive progress bar to the iteration
            silently (bool): if True the safety check is disabled - default=False
        """
        if not isinstance(recursive, bool):
            raise ValueError("recursive must be a boolean")
        if silently:
            confirmed = "y"
        else:
            confirmed = None
        while confirmed not in ["y", "n"]:
            if confirmed is None:
                confirmed = input(
                    "Are you sure you want to delete all jobs from "
                    + f"'{self.base_name}'? y/(n)"
                ).lower()
            else:
                confirmed = input(
                    "Invalid response. Please enter 'y' (yes) or 'n' (no): "
                ).lower()
        if confirmed == "y":
            self._remove_jobs_helper(recursive=recursive, progress=progress)
        else:
            print(f"No jobs removed from '{self.base_name}'.")

    @deprecate(
        message="Use pr.remove_jobs(silently=True) rather than pr.remove_jobs_silently()."
    )
    def remove_jobs_silently(self, recursive=False, progress=True):
        self.remove_jobs(recursive=recursive, progress=progress, silently=True)

    def compress_jobs(self, recursive=False):
        """
        Compress all finished jobs in the current project and in all subprojects if recursive=True is selected.

        Args:
            recursive (bool): [True/False] compress all jobs in all subprojects - default=False
        """
        for job_id in self.get_job_ids(recursive=recursive):
            job = self.inspect(job_id)
            if job.status == "finished":
                job.compress()

    def delete_output_files_jobs(self, recursive=False):
        """
        Delete the output files of all finished jobs in the current project and in all subprojects if recursive=True is
        selected.

        Args:
            recursive (bool): [True/False] delete the output files of all jobs in all subprojects - default=False
        """
        for job_id in self.get_job_ids(recursive=recursive):
            job = self.inspect(job_id)
            if job.status == "finished":
                for file in job.files.list():
                    fullname = os.path.join(job.working_directory, file)
                    if os.path.isfile(fullname) and ".h5" not in fullname:
                        os.remove(fullname)
                    elif os.path.isdir(fullname):
                        os.removedirs(fullname)

    def remove(self, enable=False, enforce=False):
        """
        Delete all the whole project including all jobs in the project and its subprojects

        Args:
            enforce (bool): [True/False] delete jobs even though they are used in other projects - default=False
            enable (bool): [True/False] enable this command.
        """
        if enable is not True:
            raise ValueError(
                "To prevent users from accidentally deleting files - enable has to be set to True."
            )
        if not self.db.view_mode:
            self._remove_jobs_helper(recursive=True)
            for file in self.list_files():
                os.remove(os.path.join(self.path, file))
            if enforce:
                print("remove directory: {}".format(self.path))
                shutil.rmtree(self.path, ignore_errors=True)
            else:
                for root, *_ in os.walk(self.path, topdown=False):
                    # dirs and files return values of the iterator are not updated when removing files, so we need to
                    # manually call listdir
                    if len(os.listdir(root)) == 0:
                        root = root.rstrip(os.sep)
                        # the project was symlinked before being deleted
                        if os.path.islink(root):
                            os.rmdir(os.readlink(root))
                            os.remove(root)
                        else:
                            os.rmdir(root)
        else:
            raise EnvironmentError("remove() is not available in view_mode!")

    def set_job_status(self, job_specifier, status, project=None):
        """
        Set the status of a particular job

        Args:
            job_specifier (str): name of the job or job ID
            status (str): job status can be one of the following ['initialized', 'appended', 'created', 'submitted',
                         'running', 'aborted', 'collect', 'suspended', 'refresh', 'busy', 'finished']
            project (str): project path
        """
        if project is None:
            project = self.project_path
        set_job_status(
            database=self.db,
            sql_query=self.sql_query,
            user=self.user,
            project_path=project,
            job_specifier=job_specifier,
            status=status,
        )

    def values(self):
        """
        All items in the current project - this includes jobs, sub projects/ groups/ folders and any kind of files

        Returns:
            list: items in the project
        """
        return [self[key] for key in self.keys()]

    def switch_to_viewer_mode(self):
        """
        Switch from user mode to viewer mode - if viewer_mode is enable pyiron has read only access to the database.
        """
        if not isinstance(self.db, FileTable):
            state.database.switch_to_viewer_mode()

    def switch_to_user_mode(self):
        """
        Switch from viewer mode to user mode - if viewer_mode is enable pyiron has read only access to the database.
        """
        if not isinstance(self.db, FileTable):
            state.database.switch_to_user_mode()

    def switch_to_local_database(self, file_name="pyiron.db", cwd=None):
        """
        Switch from central mode to local mode - if local_mode is enable pyiron is using a local database.

        Args:
            file_name (str): file name or file path for the local database
            cwd (str): directory where the local database is located
        """
        cwd = self.path if cwd is None else cwd
        state.database.switch_to_local_database(file_name=file_name, cwd=cwd)

    def switch_to_central_database(self):
        """
        Switch from local mode to central mode - if local_mode is enable pyiron is using a local database.
        """
        state.database.switch_to_central_database()

    def queue_delete_job(self, item):
        """
        Delete a job from the queuing system

        Args:
            item (int, GenericJob): Provide either the job_ID or the full hamiltonian

        Returns:
            str: Output from the queuing system as string - optimized for the Sun grid engine
        """
        if not self.view_mode:
            return queue_delete_job(item)
        else:
            raise EnvironmentError("copy_to: is not available in Viewermode !")

    @staticmethod
    def create_hdf(path, job_name):
        """
        Create an ProjectHDFio object to store project related information - for example aggregated data

        Args:
            path (str): absolute path
            job_name (str): name of the HDF5 container

        Returns:
            ProjectHDFio: HDF5 object
        """
        return ProjectHDFio(
            project=Project(path), file_name=job_name, h5_path="/" + job_name
        )

    @staticmethod
    def load_from_jobpath_string(job_path, convert_to_object=True):
        """
        Internal function to load an existing job either based on the job ID or based on the database entry dictionary.

        Args:
            job_path (str): string to reload the job from an HDF5 file - '/root_path/project_path/filename.h5/h5_path'
            convert_to_object (bool): convert the object to an pyiron object or only access the HDF5 file - default=True
                                      accessing only the HDF5 file is about an order of magnitude faster, but only
                                      provides limited functionality. Compare the GenericJob object to JobCore object.

        Returns:
            GenericJob, JobCore: Either the full GenericJob object or just a reduced JobCore object
        """
        from pyiron_base.jobs.job.path import JobPath

        job = JobPath(job_path)
        if convert_to_object:
            job = job.to_object()
        job.set_input_to_read_only()
        return job

    @staticmethod
    def get_external_input():
        """
        Get external input either from the HDF5 file of the ScriptJob object which executes the Jupyter notebook
        or from an input.json file located in the same directory as the Jupyter notebook.

        Returns:
            dict: Dictionary with external input
        """
        inputdict = Notebook.get_custom_dict()
        if inputdict is None:
            raise ValueError(
                "No input found, either there is an issue with your ScriptJob, "
                + "or your input.json file is not located in the same directory "
                + "as your Jupyter Notebook."
            )
        return inputdict

    @staticmethod
    def list_publications(bib_format="pandas"):
        """
        List the publications used in this project.

        Args:
            bib_format (str): ['pandas', 'dict', 'bibtex', 'apa']

        Returns:
            pandas.DataFrame/ list: list of publications in Bibtex format.
        """
        return state.publications.show(bib_format=bib_format)

    @staticmethod
    def queue_is_empty():
        """
        Check if the queue table is currently empty - no more jobs to wait for.

        Returns:
            bool: True if the table is empty, else False - optimized for the Sun grid engine
        """
        return queue_is_empty()

    @staticmethod
    def queue_enable_reservation(item):
        """
        Enable a reservation for a particular job within the queuing system

        Args:
            item (int, GenericJob): Provide either the job_ID or the full hamiltonian

        Returns:
            str: Output from the queuing system as string - optimized for the Sun grid engine
        """
        return queue_enable_reservation(item)

    @staticmethod
    def queue_check_job_is_waiting_or_running(item):
        """
        Check if a job is still listed in the queue system as either waiting or running.

        Args:
            item (int, GenericJob): Provide either the job_ID or the full hamiltonian

        Returns:
            bool: [True/False]
        """
        return queue_check_job_is_waiting_or_running(item)

    @staticmethod
    def wait_for_job(job, interval_in_s=5, max_iterations=100):
        """
        Sleep until the job is finished but maximum interval_in_s * max_iterations seconds.

        Args:
            job (GenericJob): Job to wait for
            interval_in_s (int): interval when the job status is queried from the database - default 5 sec.
            max_iterations (int): maximum number of iterations - default 100

        Raises:
            ValueError: max_iterations reached, job still running
        """
        wait_for_job(
            job=job, interval_in_s=interval_in_s, max_iterations=max_iterations
        )

    def wait_for_jobs(
        self,
        interval_in_s=5,
        max_iterations=100,
        recursive=True,
        ignore_exceptions=False,
    ):
        """
        Wait for the calculation in the project to be finished

        Args:
            interval_in_s (int): interval when the job status is queried from the database - default 5 sec.
            max_iterations (int): maximum number of iterations - default 100
            recursive (bool): search subprojects [True/False] - default=True
            ignore_exceptions (bool): ignore eventual exceptions when retrieving jobs - default=False

        Raises:
            ValueError: max_iterations reached, but jobs still running
        """
        wait_for_jobs(
            project=self,
            interval_in_s=interval_in_s,
            max_iterations=max_iterations,
            recursive=recursive,
            ignore_exceptions=ignore_exceptions,
        )

    @staticmethod
    @deprecate(message="Use state.logger.set_logging_level instead.")
    def set_logging_level(level, channel=None):
        """
        Set level for logger

        Args:
            level (str): 'DEBUG, INFO, WARN'
            channel (int): 0: file_log, 1: stream, None: both
        """
        state.logger.set_logging_level(level=level, channel=channel)

    @staticmethod
    def list_clusters():
        """
        List available computing clusters for remote submission

        Returns:
            list: List of computing clusters
        """
        return state.queue_adapter.list_clusters()

    @staticmethod
    def switch_cluster(cluster_name):
        """
        Switch to a different computing cluster

        Args:
            cluster_name (str): name of the computing cluster
        """
        state.queue_adapter.switch_cluster(cluster_name=cluster_name)

    @staticmethod
    def _is_hdf5_dir(item):
        """
        Static internal function to check if the current project directory belongs to an pyiron object

        Args:
            item (str): folder/ project name

        Returns:
            bool: [True/False]
        """
        it = item.split("_")
        if len(it) > 1:
            if "hdf5" in it[-1]:
                return True
        return False

    def __getitem__(self, item):
        """
        Get item from project

        Args:
            item (str, int): key

        Returns:
            Project, GenericJob, JobCore, dict, list, float: basically any kind of item inside the project.
        """
        if isinstance(item, slice):
            if not (item.start or item.stop or item.step):
                return self.values()
            print("slice: ", item)
            raise NotImplementedError("Implement if needed, e.g. for [:]")
        else:
            item_lst = item.split("/")
            if len(item_lst) > 1:
                try:
                    return self._get_item_helper(
                        item=item_lst[0], convert_to_object=False
                    ).__getitem__("/".join(item_lst[1:]))
                except ValueError:
                    return self._get_item_helper(
                        item=item_lst[0], convert_to_object=True
                    ).__getitem__("/".join(item_lst[1:]))
        return self._get_item_helper(item=item, convert_to_object=True)

    def __repr__(self):
        """
        Human readable string representation of the project object

        Returns:
            str: string representation
        """
        return str(
            {"groups": self.list_dirs(skip_hdf5=True), "nodes": self.list_nodes()}
        )

    def __getstate__(self):
        state_dict = super().__getstate__()
        state_dict.update(
            {
                "user": self.user,
                "sql_query": self.sql_query,
                "filter": self._filter,
                "inspect_mode": self._inspect_mode,
            }
        )
        return state_dict

    def __setstate__(self, state):
        super().__setstate__(state)
        self.user = state["user"]
        self.sql_query = state["sql_query"]
        self._filter = state["filter"]
        self._inspect_mode = state["inspect_mode"]
        self._data = None
        self._creator = Creator(project=self)
        self._loader = JobLoader(project=self)
        self._inspector = JobInspector(project=self)
        self.job_type = JobTypeChoice()
        self._maintenance = None

    def _get_item_helper(self, item, convert_to_object=True):
        """
        Internal helper function to get item from project

        Args:
            item (str, int): key
            convert_to_object (bool): convert the object to an pyiron object or only access the HDF5 file - default=True
                                      accessing only the HDF5 file is about an order of magnitude faster, but only
                                      provides limited functionality. Compare the GenericJob object to JobCore object.

        Returns:
            Project, GenericJob, JobCore, dict, list, float: basically any kind of item inside the project.
        """
        if item == "..":
            return self.parent_group
        try:
            item_save = _get_safe_job_name(name=item)
        except ValueError:
            item_save = None
        if item in self.list_nodes() or item_save in self.list_nodes():
            if self._inspect_mode or not convert_to_object:
                return self.inspect(item)
            return self.load(item)
        if item in self.list_files(extension="h5"):
            file_name = posixpath.join(self.path, "{}.h5".format(item))
            return ProjectHDFio(project=self, file_name=file_name)
        if item in self.list_files():
            file_name = posixpath.join(self.path, "{}".format(item))
            from pyiron_base.storage.filedata import load_file

            return load_file(file_name, project=self)
        if item in self.list_dirs():
            with self.open(item) as new_item:
                return new_item.copy()
        if item in os.listdir(self.path) and os.path.isdir(
            os.path.join(self.path, item)
        ):
            return self.open(item)
        raise ValueError("Unknown item: {}".format(item))

    def _remove_jobs_helper(self, recursive=False, progress=True):
        """
        Remove all jobs in the current project and in all subprojects if recursive=True is selected - see also
        remove_job()

        Args:
            recursive (bool): [True/False] delete all jobs in all subprojects - default=False
            progress (bool): if True (default), add an interactive progress bar to the iteration
        """
        if not isinstance(recursive, bool):
            raise ValueError("recursive must be a boolean")
<<<<<<< HEAD
        if self.db.view_mode:
=======
        if not self.db.view_mode:
            job_id_lst = self.get_job_ids(recursive=recursive)
            if progress and len(job_id_lst) > 0:
                job_id_lst = tqdm(job_id_lst)
            for job_id in job_id_lst:
                try:
                    self.remove_job(job_specifier=job_id)
                    state.logger.debug("Remove job with ID {0} ".format(job_id))
                except (IndexError, Exception):
                    state.logger.debug(
                        "Could not remove job with ID {0} ".format(job_id)
                    )
        else:
>>>>>>> 1992d4dd
            raise EnvironmentError("copy_to: is not available in Viewermode !")
        job_id_lst = self.get_job_ids(recursive=recursive)
        job_id_progress = tqdm(job_id_lst) if progress else job_id_lst
        for job_id in job_id_progress:
            try:
                self.remove_job(job_specifier=job_id)
                state.logger.debug("Remove job with ID {0} ".format(job_id))
            except (IndexError, Exception):
                state.logger.debug(
                    "Could not remove job with ID {0} ".format(job_id)
                )
            

    def _remove_files(self, pattern="*"):
        """
        Remove files within the current project

        Args:
            pattern (str): glob pattern - default="*"
        """
        if not self.view_mode:
            import glob

            pattern = posixpath.join(self.path, pattern)
            for f in glob.glob(pattern):
                state.logger.info("remove file {}".format(posixpath.basename(f)))
                os.remove(f)
        else:
            raise EnvironmentError("copy_to: is not available in Viewermode !")

    def _update_jobs_in_old_database_format(self, job_name):
        """

        Args:
            job_name (str):
        """
        if self.db is not None:
            db_entry_in_old_format = self.db.get_items_dict(
                {"job": job_name, "project": self.project_path[:-1]}
            )
            if db_entry_in_old_format and len(db_entry_in_old_format) == 1:
                self.db.item_update(
                    {"project": self.project_path}, db_entry_in_old_format[0]["id"]
                )
            elif db_entry_in_old_format:
                for entry in db_entry_in_old_format:
                    self.db.item_update({"project": self.project_path}, entry["id"])

    def pack(
        self,
        destination_path,
        csv_file_name="export.csv",
        compress=True,
        copy_all_files=False,
    ):
        """
        Export job table to a csv file and copy (and optionally compress) the project directory.

        Args:
            destination_path (str): gives the relative path, in which the project folder is copied and compressed
            csv_file_name (str): is the name of the csv file used to store the project table.
            compress (bool): if true, the function will compress the destination_path to a tar.gz file.
            copy_all_files (bool):
        """
        directory_to_transfer = os.path.basename(self.path[:-1])
        if destination_path == directory_to_transfer:
            raise ValueError(
                "The destination_path cannot have the same name as the project to compress."
            )
        export_archive.copy_files_to_archive(
            directory_to_transfer,
            destination_path,
            compressed=compress,
            copy_all_files=copy_all_files,
        )
        df = export_archive.export_database(
            self, directory_to_transfer, destination_path
        )
        df.to_csv(csv_file_name)

    def unpack(self, origin_path, csv_file_name="export.csv", compress=True):
        """
        by this function, job table is imported from a given csv file,
        and also the content of project directory is copied from a given path

        Args:
            origin_path (str): the relative path of a directory (or a compressed file without the tar.gz exention)
                            from which the project directory is copied.
            csv_file_name (str): the csv file from which the job_table is copied to the current project
            compress (bool): if True, it looks for a compressed file
        """
        csv_path = csv_file_name
        df = pandas.read_csv(csv_path, index_col=0)
        import_archive.import_jobs(
            self, archive_directory=origin_path, df=df, compressed=compress
        )

    @classmethod
    def register_tools(cls, name: str, tools):
        """
        Add a new creator to the project class.

        Example)

        >>> from pyiron_base import Project, Toolkit
        >>> class MyTools(Toolkit):
        ...     @property
        ...     def foo(self):
        ...         return 'foo'
        >>>
        >>> Project.register_tools('my_tools', MyTools)
        >>> pr = Project('scratch')
        >>> print(pr.my_tools.foo)
        'foo'

        The intent is then that pyiron submodules (e.g. `pyiron_atomistics`) define a new creator and in their
        `__init__.py` file only need to invoke `Project.register_creator('pyiron_submodule', SubmoduleCreator)`.
        Then whenever `pyiron_submodule` gets imported, all its functionality is available on the project.

        Args:
            name (str): The name for the newly registered property.
            tools (Toolkit): The tools to register.
        """
        if hasattr(cls, name):
            raise AttributeError(
                f"{cls.__name__} already has an attribute {name}. Please use a new name for registration."
            )
        setattr(cls, name, property(lambda self: tools(self)))

    def symlink(self, target_dir):
        """
        Move underlying project folder to target and create a symlink to it.

        The project itself does not change and is not updated in the database.  Instead the project folder is moved into
        a subdirectory of target_dir with the same name as the project and a symlink is placed in the previous project path
        pointing to the newly created one.

        If self.path is already a symlink pointing inside target_dir, this method will silently return.

        Args:
            target_dir (str): new parent folder for the project

        Raises:
            OSError: when calling this method on non-unix systems
            RuntimeError: the project path is already a symlink to somewhere else
            RuntimeError: the project path has submitted or running jobs inside it, wait until after they are finished
            RuntimeError: target already contains a subdirectory with the project name and it is not empty
        """
        target = os.path.join(target_dir, self.name)
        destination = self.path
        if destination[-1] == "/":
            destination = destination[:-1]
        if stat.S_ISLNK(os.lstat(destination).st_mode):
            if os.readlink(destination) == target:
                return
            raise RuntimeError(
                "Refusing to symlink and move a project that is already symlinked!"
            )
        if os.name != "posix":
            raise OSError("Symlinking projects is only supported on unix systems!")
        if len(self.job_table().query('status.isin(["submitted", "running"])')) > 0:
            raise RuntimeError(
                "Refusing to symlink and move a project that has submitted or running jobs!"
            )
        os.makedirs(target_dir, exist_ok=True)
        if os.path.exists(target):
            if len(os.listdir(target)) > 0:
                raise RuntimeError(
                    "Refusing to symlink and move a project to non-empty directory!"
                )
            else:
                os.rmdir(target)
        shutil.move(self.path, target_dir)
        os.symlink(target, destination)

    def unlink(self):
        """
        If the project folder is symlinked somewhere else remove the link and restore the original folder.

        If it is not symlinked, silently return.
        """
        path = self.path.rstrip(os.sep)
        if not stat.S_ISLNK(os.lstat(path).st_mode):
            return

        target = os.readlink(path)
        os.unlink(path)
        shutil.move(target, path)


class Creator:
    def __init__(self, project):
        self._job_factory = JobFactory(project=project)
        self._project = project

    @property
    def job(self):
        return self._job_factory

    @staticmethod
    def job_name(
        job_name: str,
        ndigits: Union[int, None] = 8,
        special_symbols: Union[Dict, None] = None,
    ):
        """
        Creation of job names with special symbol replacement and rounding of floating numbers

        Args:
            job_name (str/list): Job name
            ndigits (int/None): Decimal digits to round floats to a given precision. `None` if
                no rounding should be performed.
            special_symbols (dict): Replacement of special symbols.

        Returns:
            (str): Job name

        Default `special_symbols`: default_special_symbols_to_be_replaced
        """
        return _get_safe_job_name(
            name=job_name, ndigits=ndigits, special_symbols=special_symbols
        )

    job_name.__doc__ = job_name.__doc__.replace(
        "default_special_symbols_to_be_replaced", str(_special_symbol_replacements)
    )

    def table(self, job_name="table", delete_existing_job=False):
        """
        Create pyiron table

        Args:
            job_name (str): job name of the pyiron table job
            delete_existing_job (bool): Delete the existing table and run the analysis again.

        Returns:
            pyiron_base.table.datamining.TableJob
        """
        table = self.job.TableJob(
            job_name=job_name, delete_existing_job=delete_existing_job
        )
        table.analysis_project = self._project
        return table<|MERGE_RESOLUTION|>--- conflicted
+++ resolved
@@ -1185,7 +1185,6 @@
         if isinstance(job_specifier, (list, np.ndarray)):
             for job_id in job_specifier:
                 self.remove_job(job_specifier=job_id, _unprotect=_unprotect)
-<<<<<<< HEAD
             return
         if self.db.view_mode:
             raise EnvironmentError("copy_to: is not available in Viewermode !")
@@ -1199,26 +1198,6 @@
         try:
             if _unprotect:
                 job.remove_child()
-=======
-        else:
-            if not self.db.view_mode:
-                try:
-                    job = self.inspect(job_specifier=job_specifier)
-                    if job is None:
-                        state.logger.warning(
-                            "Job '%s' does not exist and could not be removed",
-                            str(job_specifier),
-                        )
-                    elif _unprotect:
-                        job.remove_child()
-                    else:
-                        job.remove()
-                except IOError as _:
-                    state.logger.debug(
-                        "hdf file does not exist. Removal from database will be attempted."
-                    )
-                    self.db.delete_item(job.job_id)
->>>>>>> 1992d4dd
             else:
                 job.remove()
         except IOError as _:
@@ -1721,23 +1700,7 @@
         """
         if not isinstance(recursive, bool):
             raise ValueError("recursive must be a boolean")
-<<<<<<< HEAD
         if self.db.view_mode:
-=======
-        if not self.db.view_mode:
-            job_id_lst = self.get_job_ids(recursive=recursive)
-            if progress and len(job_id_lst) > 0:
-                job_id_lst = tqdm(job_id_lst)
-            for job_id in job_id_lst:
-                try:
-                    self.remove_job(job_specifier=job_id)
-                    state.logger.debug("Remove job with ID {0} ".format(job_id))
-                except (IndexError, Exception):
-                    state.logger.debug(
-                        "Could not remove job with ID {0} ".format(job_id)
-                    )
-        else:
->>>>>>> 1992d4dd
             raise EnvironmentError("copy_to: is not available in Viewermode !")
         job_id_lst = self.get_job_ids(recursive=recursive)
         job_id_progress = tqdm(job_id_lst) if progress else job_id_lst
