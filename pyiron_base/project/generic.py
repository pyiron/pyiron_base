# coding: utf-8
# Copyright (c) Max-Planck-Institut für Eisenforschung GmbH - Computational Materials Design (CM) Department
# Distributed under the terms of "New BSD License", see the LICENSE file.
"""
The project object is the central import point of pyiron - all other objects can be created from this one
"""

from __future__ import annotations

import os
import posixpath
import shutil
import stat
from typing import TYPE_CHECKING, Any, Dict, Generator, List, Literal, Optional, Union

import cloudpickle
import numpy as np
import pandas
from pyiron_snippets.deprecate import deprecate
from tqdm.auto import tqdm

from pyiron_base.database.filetable import FileTable
from pyiron_base.database.jobtable import (
    get_child_ids,
    get_job_id,
    get_job_status,
    get_job_working_directory,
    set_job_status,
)
from pyiron_base.interfaces.has_groups import HasGroups
from pyiron_base.jobs.flex.factory import create_job_factory
from pyiron_base.jobs.job.extension.server.generic import Server
from pyiron_base.jobs.job.extension.server.queuestatus import (
    queue_check_job_is_waiting_or_running,
    queue_delete_job,
    queue_enable_reservation,
    queue_is_empty,
    queue_table,
    update_from_remote,
    wait_for_job,
    wait_for_jobs,
)
from pyiron_base.jobs.job.jobtype import (
    JOB_CLASS_DICT,
    JobFactory,
    JobType,
    JobTypeChoice,
)
from pyiron_base.jobs.job.util import _get_safe_job_name, _special_symbol_replacements
from pyiron_base.project.archiving import export_archive, import_archive
from pyiron_base.project.data import ProjectData
from pyiron_base.project.delayed import DelayedObject, get_hash
from pyiron_base.project.external import Notebook
from pyiron_base.project.jobloader import JobInspector, JobLoader
from pyiron_base.project.path import ProjectPath
from pyiron_base.state import State, state
from pyiron_base.storage.hdfio import ProjectHDFio

if TYPE_CHECKING:
    pass

__author__ = "Joerg Neugebauer, Jan Janssen"
__copyright__ = (
    "Copyright 2020, Max-Planck-Institut für Eisenforschung GmbH - "
    "Computational Materials Design (CM) Department"
)
__version__ = "1.0"
__maintainer__ = "Jan Janssen"
__email__ = "janssen@mpie.de"
__status__ = "production"
__date__ = "Sep 1, 2017"


class Project(ProjectPath, HasGroups):
    """
    The project is the central class in pyiron, all other objects can be created from the project object.

    Implements :class:`.HasGroups`.  Groups are sub directories in the project, nodes are jobs inside the project.

    Args:
        path (GenericPath, str): path of the project defined by GenericPath, absolute or relative (with respect to
                                     current working directory) path
        user (str): current pyiron user
        sql_query (str): SQL query to only select a subset of the existing jobs within the current project
        default_working_directory (bool): Access default working directory, for ScriptJobs this equals the project
                                    directory of the ScriptJob for regular projects it falls back to the current
                                    directory.

    Attributes:
        root_path (): The pyiron user directory, defined in the .pyiron configuration.
        project_path (): The relative path of the current project / folder starting from the root path of the pyiron
                            user directory
        path (): The absolute path of the current project / folder.
        base_name (): The name of the current project / folder.
        history (): Previously opened projects / folders.
        parent_group (): Parent project - one level above the current project.
        user (): Current unix/linux/windows user who is running pyiron
        sql_query (): An SQL query to limit the jobs within the project to a subset which matches the SQL query.
        db (): Connection to the SQL database.
        job_type (): Job Type object with all the available job types: ['ExampleJob', 'ParallelMaster',
                        'ScriptJob', 'ListMaster'].
        view_mode (): If viewer_mode is enable pyiron has read only access to the database.
        data (pyiron_base.project.data.ProjectData): A storage container for project-level data.

    Examples:

        Storing data:
            >>> pr = Project('example')
            >>> pr.data.foo = 42
            >>> pr.data.write()
            Some time later or in a different notebook, but in the same file location...
            >>> other_pr_instance = Project('example')
            >>> print(pr.data)
            {'foo': 42}
    """

    def __init__(
        self,
        path: str = "",
        user: Optional[str] = None,
        sql_query: Optional[str] = None,
        default_working_directory: bool = False,
    ):
        if default_working_directory and path == "":
            inputdict = Notebook.get_custom_dict()
            if inputdict is not None and "project_dir" in inputdict.keys():
                path = inputdict["project_dir"]
            else:
                path = "."

        super(Project, self).__init__(path=path)

        self.user = user
        self.sql_query = sql_query
        self._filter = ["groups", "nodes", "objects"]
        self._inspect_mode = False
        self._data = None
        self._creator = Creator(project=self)
        self._loader = JobLoader(project=self)
        self._inspector = JobInspector(project=self)

        self.job_type = JobTypeChoice()

        self._maintenance = None

    @property
    def state(self) -> State:
        return state

    @property
    def db(self) -> Union["DatabaseAccess", FileTable]:
        if not state.database.database_is_disabled:
            return state.database.database
        else:
            return FileTable(index_from=self.path)

    @property
    def maintenance(self) -> "Maintenance":
        if self._maintenance is None:
            from pyiron_base.project.maintenance import Maintenance

            self._maintenance = Maintenance(self)
        return self._maintenance

    @property
    def parent_group(self) -> "Project":
        """
        Get the parent group of the current project

        Returns:
            Project: parent project
        """
        return self.create_group("..")

    @property
    @deprecate("use db.view_mode")
    def view_mode(self) -> bool:
        """
        Get viewer_mode - if viewer_mode is enable pyiron has read only access to the database.

        Change it via
        `Project('my_project').switch_to_viewer_mode()`
        and
        `Project('my_project').switch_to_user_mode()`

        Returns:
            bool: returns TRUE when viewer_mode is enabled
        """
        return self.db.view_mode

    @property
    def name(self) -> str:
        """
        The name of the current project folder

        Returns:
            str: name of the current project folder
        """
        return self.base_name

    @property
    def create(self) -> Creator:
        return self._creator

    @property
    def data(self) -> ProjectData:
        if self._data is None:
            self._data = ProjectData(project=self, table_name="data")
            try:
                self._data.read()
            except KeyError:
                pass
        return self._data

    @property
    def size(self) -> float:
        """
        Get the size of the project
        """
        from pyiron_base.project.size import get_folder_size

        return get_folder_size(path=self.path)

    @property
    def conda_environment(self) -> "CondaEnvironment":
        try:
            from pyiron_base.project.condaenv import CondaEnvironment
        except ImportError:
            raise ImportError(
                "You need to have the conda python package installed to access conda environments."
            ) from None
        return CondaEnvironment(env_path=os.path.join(self.path, "conda"))

    def copy(self) -> "Project":
        """
        Copy the project object - copying just the Python object but maintaining the same pyiron path

        Returns:
            Project: copy of the project object
        """
        new = self.__class__(path=self.path, user=self.user, sql_query=self.sql_query)
        new._filter = self._filter
        new._inspect_mode = self._inspect_mode
        return new

    def copy_to(
        self, destination: "Project", delete_original_data: bool = False
    ) -> "Project":
        """
        Copy the project object to a different pyiron path - including the content of the project (all jobs).
        In order to move individual jobs, use `copy_to` from the job objects.

        Args:
            destination (Project): project path to copy the project content to
            delete_original_data (bool): delete the original data after copying - default=False

        Returns:
            Project: pointing to the new project path
        """
        if self.view_mode:
            raise EnvironmentError("copy_to is not available in Viewermode !")
        if not isinstance(destination, Project):
            raise TypeError("A project can only be copied to another project.")
        for sub_project_name in tqdm(self.list_groups(), desc="Copying sub-projects"):
            if "_hdf5" not in sub_project_name:
                sub_project = self.open(sub_project_name)
                destination_sub_project = destination.open(sub_project_name)
                sub_project.copy_to(destination_sub_project)
        for job_id in tqdm(self.get_job_ids(recursive=False), desc="Copying jobs"):
            ham = self.load(job_id)
            if delete_original_data:
                ham.move_to(destination)
            else:
                ham.copy_to(project=destination)
        if delete_original_data:
            for file in tqdm(self.list_files(), desc="Moving files"):
                shutil.move(os.path.join(self.path, file), destination.path)

        else:
            for file in tqdm(self.list_files(), desc="Copying files"):
                if ".h5" not in file:
                    shutil.copy(os.path.join(self.path, file), destination.path)
        return destination

    def create_from_job(self, job_old: "GenericJob", new_job_name: str) -> "GenericJob":
        """
        Create a new job from an existing pyiron job

        Args:
            job_old (GenericJob): Job to copy
            new_job_name (str): New job name

        Returns:
            GenericJob: New job with the new job name.
        """
        job_id = self.get_job_id(new_job_name)
        if job_id is not None:
            state.logger.info(
                f"create_from_job: {new_job_name} has already job_id {job_id}!"
            )
            return None

        print("job_old: ", job_old.status)
        job_new = job_old.copy_to(
            project=self,
            new_job_name=new_job_name,
            input_only=False,
            new_database_entry=True,
        )
        state.logger.debug(
            "create_job:: {} {} from id {}".format(
                self.path, new_job_name, job_old.job_id
            )
        )
        return job_new

    def create_group(self, group: str) -> "Project":
        """
        Create a new subproject/ group/ folder

        Args:
            group (str): name of the new project

        Returns:
            Project: New subproject
        """
        new = self.copy()
        return new.open(group, history=False)

    @staticmethod
    def create_job_class(
        class_name: str,
        executable_str: str,
        write_input_funct: Optional[callable] = None,
        collect_output_funct: Optional[callable] = None,
        default_input_dict: Optional[dict] = None,
    ) -> None:
        """
        Create a new job class based on pre-defined write_input() and collect_output() function plus a dictionary of
        default inputs and an executable string.

        Args:
            class_name (str): A name for the newly created job class, so it is accessible via pr.create.job.<class_name>
            executable_str (str): Call to an external executable
            write_input_funct (callable): The write input function write_input(input_dict, working_directory)
            collect_output_funct (callable): The collect output function collect_output(working_directory)
            default_input_dict (dict): Default input for the newly created job class

        Example:

        >>> def write_input(input_dict, working_directory="."):
        >>>     with open(os.path.join(working_directory, "input_file"), "w") as f:
        >>>         f.write(str(input_dict["energy"]))
        >>>
        >>>
        >>> def collect_output(working_directory="."):
        >>>     with open(os.path.join(working_directory, "output_file"), "r") as f:
        >>>         return {"energy": float(f.readline())}
        >>>
        >>>
        >>> from pyiron_base import Project
        >>> pr = Project("test")
        >>> pr.create_job_class(
        >>>     class_name="CatJob",
        >>>     write_input_funct=write_input,
        >>>     collect_output_funct=collect_output,
        >>>     default_input_dict={"energy": 1.0},
        >>>     executable_str="cat input_file > output_file",
        >>> )
        >>> job = pr.create.job.CatJob(job_name="job_test")
        >>> job.input["energy"] = 2.0
        >>> job.run()
        >>> job.output
        """
        JOB_CLASS_DICT[class_name] = create_job_factory(
            write_input_funct=write_input_funct,
            collect_output_funct=collect_output_funct,
            default_input_dict=default_input_dict,
            executable_str=executable_str,
        )

    def wrap_executable(
        self,
        executable_str: str,
        job_name: Optional[str] = None,
        write_input_funct: Optional[callable] = None,
        collect_output_funct: Optional[callable] = None,
        input_dict: Optional[dict] = None,
        conda_environment_path: Optional[str] = None,
        conda_environment_name: Optional[str] = None,
        input_file_lst: Optional[list] = None,
        automatically_rename: bool = False,
        execute_job: bool = False,
        delayed: bool = False,
        output_file_lst: list = [],
        output_key_lst: list = [],
    ) -> "ExecutableContainerJob":
        """
        Wrap any executable into a pyiron job object using the ExecutableContainerJob.

        Args:
            executable_str (str): call to an external executable
            job_name (str): name of the new job object
            write_input_funct (callable): The write input function write_input(input_dict, working_directory)
            collect_output_funct (callable): The collect output function collect_output(working_directory)
            input_dict (dict): Default input for the newly created job class
            conda_environment_path (str): path of the conda environment
            conda_environment_name (str): name of the conda environment
            input_file_lst (list): list of files to be copied to the working directory before executing it\
            execute_job (boolean): automatically call run() on the job object - default false
            automatically_rename (bool): Whether to automatically rename the job at
                save-time to append a string based on the input values. (Default is
                False.)
            delayed (bool): delayed execution
            output_file_lst (list):
            output_key_lst (list):

        Example:

        >>> def write_input(input_dict, working_directory="."):
        >>>     with open(os.path.join(working_directory, "input_file"), "w") as f:
        >>>         f.write(str(input_dict["energy"]))
        >>>
        >>>
        >>> def collect_output(working_directory="."):
        >>>     with open(os.path.join(working_directory, "output_file"), "r") as f:
        >>>         return {"energy": float(f.readline())}
        >>>
        >>>
        >>> from pyiron_base import Project
        >>> pr = Project("test")
        >>> job = pr.wrap_executable(
        >>>     job_name="Cat_Job_energy_1_0",
        >>>     write_input_funct=write_input,
        >>>     collect_output_funct=collect_output,
        >>>     input_dict={"energy": 1.0},
        >>>     executable_str="cat input_file > output_file",
        >>>     execute_job=True,
        >>> )
        >>> print(job.output)

        Returns:
            pyiron_base.jobs.flex.ExecutableContainerJob: pyiron job object
        """

        def generate_job_hash(
            project,
            input_internal_dict,
            executable_internal_str,
            internal_file_lst,
            internal_job_name=None,
        ):
            job = create_job_factory(
                write_input_funct=write_input_funct,
                collect_output_funct=collect_output_funct,
                default_input_dict=input_internal_dict,
                executable_str=executable_internal_str,
            )(project=project, job_name=internal_job_name)
            if internal_file_lst is not None and len(internal_file_lst) > 0:
                for file in internal_file_lst:
                    job.restart_file_list.append(file)
            return (
                internal_job_name
                + "_"
                + get_hash(
                    binary=cloudpickle.dumps(
                        {
                            "write_input": write_input_funct,
                            "collect_output": collect_output_funct,
                            "kwargs": job.calculate_kwargs,
                        }
                    )
                )
            )

        def create_executable_job(
            project: Project,
            input_internal_dict: Dict[str, any],
            executable_internal_str: str,
            internal_file_lst: List[str],
            internal_job_name: Optional[str] = None,
            internal_execute_job: bool = True,
            internal_auto_rename: bool = False,
            server_obj: Server = None,
        ) -> Project:
            """
            Create an executable job.

            Args:
                project (Project): The project object.
                input_internal_dict (Dict[str, any]): The input dictionary for the job.
                executable_internal_str (str): The executable string.
                internal_file_lst (List[str]): The list of files to be copied to the working directory.
                internal_job_name (str, optional): The name of the job. Defaults to None.
                internal_execute_job (bool, optional): Whether to execute the job. Defaults to True.
                internal_auto_rename (bool, optional): Whether to automatically rename the job. Defaults to False.
                server_obj (Server): Server object to define the resource requirements for the executable

            Returns:
                Project: The project object.

            """
            if internal_job_name is None:
                internal_job_name = "exe"
                internal_auto_rename = True
            if internal_auto_rename:
                internal_job_name = generate_job_hash(
                    project=project,
                    input_internal_dict=input_internal_dict,
                    executable_internal_str=executable_internal_str,
                    internal_file_lst=internal_file_lst,
                    internal_job_name=internal_job_name,
                )
            job_id = get_job_id(
                database=project.db,
                sql_query=project.sql_query,
                user=project.user,
                project_path=project.project_path,
                job_specifier=internal_job_name,
            )
            if job_id is None:
                job = create_job_factory(
                    write_input_funct=write_input_funct,
                    collect_output_funct=collect_output_funct,
                    default_input_dict=input_internal_dict,
                    executable_str=executable_internal_str,
                )(project=project, job_name=internal_job_name)
            else:
                return project.load(job_specifier=job_id)
            if server_obj is not None:
                job.server = server_obj
            if conda_environment_path is not None:
                job.server.conda_environment_path = conda_environment_path
            elif conda_environment_name is not None:
                job.server.conda_environment_name = conda_environment_name
            if internal_file_lst is not None and len(internal_file_lst) > 0:
                for file in internal_file_lst:
                    job.restart_file_list.append(file)
            if internal_execute_job:
                job.run()
            return job

        if delayed:
            return DelayedObject(
                function=create_executable_job,
                output_key=None,
                output_file=None,
                output_file_lst=[f.replace(".", "_") for f in output_file_lst],
                output_key_lst=output_key_lst,
                project=self,
                input_internal_dict=input_dict,
                executable_internal_str=executable_str,
                internal_file_lst=input_file_lst,
                internal_job_name=job_name,
                internal_auto_rename=automatically_rename,
                internal_execute_job=True,
            )
        else:
            return create_executable_job(
                project=self,
                input_internal_dict=input_dict,
                executable_internal_str=executable_str,
                internal_file_lst=input_file_lst,
                internal_job_name=job_name,
                internal_auto_rename=automatically_rename,
                internal_execute_job=execute_job,
            )

    def create_job(
        self, job_type: str, job_name: str, delete_existing_job: bool = False
    ) -> "GenericJob":
        """
        Create one of the following jobs:
        - 'ExampleJob': example job just generating random number
        - 'ParallelMaster': series of jobs run in parallel
        - 'ScriptJob': Python script or jupyter notebook job container
        - 'ListMaster': list of jobs

        Args:
            job_type (str): job type can be ['ExampleJob', 'ParallelMaster', 'ScriptJob', 'ListMaster']
            job_name (str): name of the job
            delete_existing_job (bool): delete an existing job - default false

        Returns:
            GenericJob: job object depending on the job_type selected
        """
        job_name = _get_safe_job_name(name=job_name)
        job = JobType(
            job_type,
            project=ProjectHDFio(project=self.copy(), file_name=job_name),
            job_name=job_name,
            job_class_dict=self.job_type.job_class_dict,
            delete_existing_job=delete_existing_job,
        )
        if self.user is not None:
            job.user = self.user
        return job

    def create_table(
        self, job_name: str = "table", delete_existing_job: bool = False
    ) -> "TableJob":
        """
        Create pyiron table

        Args:
            job_name (str): job name of the pyiron table job
            delete_existing_job (bool): Delete the existing table and run the analysis again.

        Returns:
            pyiron.table.datamining.TableJob
        """
        table = self.create_job(
            job_type=self.job_type.TableJob,
            job_name=job_name,
            delete_existing_job=delete_existing_job,
        )
        table.analysis_project = self
        return table

    def wrap_python_function(
        self,
        python_function: callable,
        *args,
        job_name: Optional[str] = None,
        automatically_rename: bool = True,
        execute_job: bool = False,
        delayed: bool = False,
        output_file_lst: list = [],
        output_key_lst: list = [],
        **kwargs,
    ) -> "PythonFunctionContainerJob":
        """
        Create a pyiron job object from any python function

        Args:
            python_function (callable): python function to create a job object from
            *args: Arguments for the user-defined python function
            job_name (str | None): The name for the created job. (Default is None, use
                the name of the function.)
            automatically_rename (bool): Whether to automatically rename the job at
                save-time to append a string based on the input values. (Default is
                True.)
            delayed (bool): delayed execution
            execute_job (boolean): automatically call run() on the job object - default false
            **kwargs: Keyword-arguments for the user-defined python function

        Returns:
            pyiron_base.jobs.flex.pythonfunctioncontainer.PythonFunctionContainerJob: pyiron job object

        Example:

        >>> def test_function(a, b=8):
        >>>     return a+b
        >>>
        >>> from pyiron_base import Project
        >>> pr = Project("test")
        >>> job = pr.wrap_python_function(test_function)
        >>> job.input["a"] = 4
        >>> job.input["b"] = 5
        >>> job.run()
        >>> job.output
        >>>
        >>> test_function_wrapped = pr.wrap_python_function(test_function)
        >>> test_function_wrapped(4, b=6)

        """

        def create_function_job(*args, server_obj=None, **kwargs):
            job = self.create.job.PythonFunctionContainerJob(
                job_name=python_function.__name__ if job_name is None else job_name
            )
            job._automatically_rename_on_save_using_input = automatically_rename
            job.python_function = python_function
<<<<<<< HEAD
            return job(*args, **kwargs)
=======
            if server_obj is not None:
                job.server = server_obj
            if not args and len(kwargs) == 0:
                return job
            else:
                return job(*args, **kwargs)
>>>>>>> 7176a992

        if delayed:
            return DelayedObject(
                function=create_function_job,
                *args,
                output_key=None,
                output_file=None,
                output_file_lst=output_file_lst,
                output_key_lst=output_key_lst,
                **kwargs,
            )
        else:
            job = self.create.job.PythonFunctionContainerJob(
                job_name=python_function.__name__ if job_name is None else job_name
            )
            job._automatically_rename_on_save_using_input = automatically_rename
            job.python_function = python_function
            if args or len(kwargs) != 0:
                job.set_input(*args, **kwargs)
            if execute_job:
                job.run()
                return job.output["result"]
            else:
                return job

    def get_child_ids(
        self, job_specifier: Union[str, int], project: Optional["Project"] = None
    ) -> List[int]:
        """
        Get the childs for a specific job

        Args:
            job_specifier (str, int): name of the job or job ID
            project (Project): Project the job is located in - optional

        Returns:
            list: list of child IDs
        """
        if project is None:
            project = self.project_path
        return get_child_ids(
            database=self.db,
            sql_query=self.sql_query,
            user=self.user,
            project_path=project,
            job_specifier=job_specifier,
        )

    def get_db_columns(self) -> List[str]:
        """
        Get column names

        Returns:
            list: list of column names like:
                 ['id',
                 'parentid',
                 'masterid',
                 'projectpath',
                 'project',
                 'job',
                 'subjob',
                 'chemicalformula',
                 'status',
                 'hamilton',
                 'hamversion',
                 'username',
                 'computer',
                 'timestart',
                 'timestop',
                 'totalcputime']
        """
        return self.db.get_table_headings()

    def get_jobs(
        self, recursive: bool = True, columns: Optional[List[str]] = None
    ) -> dict:
        """
        Internal function to return the jobs as dictionary rather than a pandas.Dataframe

        Args:
            recursive (bool): search subprojects [True/False]
            columns (list): by default only the columns ['id', 'project'] are selected, but the user can select a subset
                            of ['id', 'status', 'chemicalformula', 'job', 'subjob', 'project', 'projectpath',
                            'timestart', 'timestop', 'totalcputime', 'computer', 'hamilton', 'hamversion', 'parentid',
                            'masterid']

        Returns:
            dict: columns are used as keys and point to a list of the corresponding values
        """
        return self.db.get_jobs(
            sql_query=self.sql_query,
            user=self.user,
            project_path=self.project_path,
            recursive=recursive,
            columns=columns,
        )

    def get_job_ids(self, recursive: bool = True) -> List[int]:
        """
        Return the job IDs matching a specific query

        Args:
            recursive (bool): search subprojects [True/False]

        Returns:
            list: a list of job IDs
        """
        return self.db.get_job_ids(
            sql_query=self.sql_query,
            user=self.user,
            project_path=self.project_path,
            recursive=recursive,
        )

    def get_job_id(self, job_specifier: Union[str, int]) -> int:
        """
        get the job_id for job named job_name in the local project path from database

        Args:
            job_specifier (str, int): name of the job or job ID

        Returns:
            int: job ID of the job
        """
        return get_job_id(
            database=self.db,
            sql_query=self.sql_query,
            user=self.user,
            project_path=self.project_path,
            job_specifier=job_specifier,
        )

    def get_job_status(
        self, job_specifier: Union[str, int], project: Optional["Project"] = None
    ) -> str:
        """
        Get the status of a particular job

        Args:
            job_specifier (str, int): name of the job or job ID
            project (Project): Project the job is located in - optional

        Returns:
            str: job status can be one of the following ['initialized', 'appended', 'created', 'submitted', 'running',
                 'aborted', 'collect', 'suspended', 'refresh', 'busy', 'finished']
        """
        if project is None:
            project = self.project_path
        return get_job_status(
            database=self.db,
            sql_query=self.sql_query,
            user=self.user,
            project_path=project,
            job_specifier=job_specifier,
        )

    def get_job_working_directory(
        self, job_specifier: Union[str, int], project: Optional["Project"] = None
    ) -> str:
        """
        Get the working directory of a particular job

        Args:
            job_specifier (str, int): name of the job or job ID
            project (Project): Project the job is located in - optional

        Returns:
            str: working directory as absolute path
        """
        if project is None:
            project = self.project_path
        return get_job_working_directory(
            sql_query=self.sql_query,
            user=self.user,
            project_path=project,
            database=self.db,
            job_specifier=job_specifier,
        )

    @deprecate("use self.size instead.")
    def get_project_size(self) -> float:
        """
        Get the size of the project.

        Returns:
            float: project size
        """
        return self.size

    @deprecate("use maintenance.get_repository_status() instead.")
    def get_repository_status(self) -> pandas.DataFrame:
        return self.maintenance.get_repository_status()

    def groups(self):
        """
        Filter project by groups

        Returns:
            Project: a project which is filtered by groups
        """
        new = self.copy()
        new._filter = ["groups"]
        return new

    @property
    def inspect(self) -> JobInspector:
        return self._inspector

    def iter_jobs(
        self,
        path: str = None,
        recursive: bool = True,
        convert_to_object: bool = True,
        progress: bool = True,
        **kwargs: dict,
    ) -> Generator:
        """
        Iterate over the jobs within the current project and it is sub projects

        Args:
            path (str): HDF5 path inside each job object. (Default is None, which just uses the top level of the job's
                HDF5 path.)
            recursive (bool): search subprojects. (Default is True.)
            convert_to_object (bool): load the full GenericJob object, else just return the HDF5 / JobCore object.
                                     (Default is True, convert everything to the full python object.)
            progress (bool): add an interactive progress bar to the iteration. (Default is True, show the bar.)
            **kwargs (dict): Optional arguments for filtering with keys matching the project database column name
                            (eg. status="finished"). Asterisk can be used to denote a wildcard, for zero or more
                            instances of any character

        Returns:
            yield: Yield of GenericJob or JobCore

        Note:
            The default behavior of converting to object can cause **significant** slowdown in larger projects. In this
            case, you may seriously wish to consider setting `convert_to_object=False` and access only the HDF5/JobCore
            representation of the jobs instead.
        """
        job_table = self.job_table(recursive=recursive, **kwargs)
        if not isinstance(self.db, FileTable):
            job_lst = [[job_id, None] for job_id in job_table["id"]]
        else:
            # From all the possible database columns, the following ones are removed:
            # ["id", "chemicalformula", "timestart", "computer", "parentid",
            #  "username", "timestop", "totalcputime", "masterid"]
            # because those are not used when running without database and can lead errors.
            table_columns = [
                "job",
                "subjob",
                "projectpath",
                "project",
                "status",
                "hamilton",
                "hamversion",
            ]
            job_lst = [
                [None, {column: db_entry[column] for column in table_columns}]
                for db_entry in [row[1].to_dict() for row in job_table.iterrows()]
            ]

        if progress:
            job_lst = tqdm(job_lst)
        for job_id, db_entry in job_lst:
            if path is not None:
                yield self.load_from_jobpath(
                    job_id=job_id,
                    db_entry=db_entry,
                    convert_to_object=False,
                )[path]
            else:  # Backwards compatibility - in future the option convert_to_object should be removed
                yield self.load_from_jobpath(
                    job_id=job_id,
                    db_entry=db_entry,
                    convert_to_object=convert_to_object,
                )

    def iter_output(self, recursive: bool = True) -> Generator:
        """
        Iterate over the output of jobs within the current project and it is sub projects

        Args:
            recursive (bool): search subprojects [True/False] - True by default

        Returns:
            yield: Yield of GenericJob or JobCore
        """
        return self.iter_jobs(path="output", recursive=recursive)

    def iter_groups(self, progress: bool = True) -> Generator:
        """
        Iterate over the groups within the current project

        Args:
            progress (bool): Display a progress bar during the iteration

        Yields:
            :class:`.Project`: sub projects/ groups/ folders
        """
        groups = self.list_groups()
        if progress:
            groups = tqdm(groups)
        for group in groups:
            if progress:
                groups.set_postfix(group=group)
            yield self[group]

    def items(self) -> list:
        """
        All items in the current project - this includes jobs, sub projects/ groups/ folders and any kind of files

        Returns:
            list: items in the project
        """
        return [(key, self[key]) for key in self.keys()]

    def update_from_remote(
        self,
        recursive: bool = True,
        ignore_exceptions: bool = False,
        try_collecting: bool = False,
    ):
        """
        Update jobs from the remote server

        Args:
            recursive (bool): search subprojects [True/False] - default=True
            ignore_exceptions (bool): ignore eventual exceptions when retrieving jobs - default=False

        Returns:
            returns None if ignore_exceptions is False or when no error occured.
            returns a list with job ids when errors occured, but were ignored

        """
        return update_from_remote(
            project=self,
            recursive=recursive,
            ignore_exceptions=ignore_exceptions,
            try_collecting=try_collecting,
        )

    def job_table(
        self,
        recursive: bool = True,
        columns: Optional[List[str]] = None,
        all_columns: bool = True,
        sort_by: str = "id",
        full_table: bool = False,
        element_lst: Optional[List[str]] = None,
        job_name_contains: str = "",
        auto_refresh_job_status: bool = False,
        mode: Literal["regex", "glob"] = "glob",
        **kwargs: dict,
    ):
        """
        auto_refresh_job_status (bool): will automatically reload job status by calling refresh_job_status() upon calling job_table
        """
        if not isinstance(self.db, FileTable) and auto_refresh_job_status:
            self.refresh_job_status()
        job_table = self.db.job_table(
            sql_query=self.sql_query,
            user=self.user,
            project_path=self.project_path,
            recursive=recursive,
            columns=columns,
            all_columns=all_columns,
            sort_by=sort_by,
            full_table=full_table,
            element_lst=element_lst,
            mode=mode,
            **kwargs,
        )
        if not isinstance(self.db, FileTable) or not auto_refresh_job_status:
            return job_table
        else:
            return self._refresh_job_status_file_table(df=job_table)

    job_table.__doc__ = "\n".join(
        [
            ll
            for ll in FileTable.job_table.__doc__.split("\n")
            if not any(
                [
                    item in ll
                    for item in ["sql_query (str)", "user (str)", "project_path (str)"]
                ]
            )
        ]
    )

    def get_jobs_status(self, recursive: bool = True, **kwargs) -> pandas.Series:
        """
        Gives a overview of all jobs status.

        Args:
            recursive (bool): search subprojects [True/False] - default=True
            kwargs: passed directly to :method:`.job_table` and can be used to filter jobs you want to have the status
            for

        Returns:
            pandas.Series: prints an overview of the job status.
        """
        df = self.job_table(recursive=recursive, all_columns=True, **kwargs)
        return df["status"].value_counts()

    def keys(self) -> list:
        """
        List of file-, folder- and objectnames

        Returns:
            list: list of the names of project directories and project nodes
        """
        return self.list_dirs() + self.list_nodes()

    def _list_all(self) -> dict:
        """
        Combination of list_groups(), list_nodes() and list_files() all in one dictionary with the corresponding keys:
        - 'groups': Subprojects/ -folder/ -groups.
        - 'nodes': Jobs or pyiron objects
        - 'files': Files inside a project which do not belong to any pyiron object

        Returns:
            dict: dictionary with all items in the project
        """
        return {
            "groups": self.list_groups(),
            "nodes": self.list_nodes(),
            "files": self.list_files(),
        }

    def list_dirs(self, skip_hdf5: bool = True) -> list:
        """
        List directories inside the project

        Args:
            skip_hdf5 (bool): Skip directories which belong to a pyiron object/ pyiron job - default=True

        Returns:
            list: list of directory names
        """
        if "groups" not in self._filter:
            return []
        files = set(next(os.walk(self.path))[2])
        dirs = set(os.listdir(self.path)) - files
        dirs = sorted([direct for direct in dirs if not (direct[0] == ".")])
        if skip_hdf5:
            return [d for d in dirs if not self._is_hdf5_dir(d)]
        return dirs

    def list_files(self, extension: Optional[str] = None) -> list:
        """
        List files inside the project

        Args:
            extension (str): filter by a specific extension

        Returns:
            list: list of file names
        """
        if "nodes" not in self._filter:
            return []
        try:
            files = next(os.walk(self.path))[2]
            if extension is None:
                return files
            return [
                ".".join(f.split(".")[:-1])
                for f in files
                if f.split(".")[-1] in extension
            ]
        except StopIteration:
            return []

    _list_groups = list_dirs

    def _list_nodes(self, recursive: bool = False) -> list:
        """
        List nodes/ jobs/ pyiron objects inside the project

        Args:
            recursive (bool): search subprojects [True/False] - default=False

        Returns:
            list: list of nodes/ jobs/ pyiron objects inside the project
        """
        if "nodes" not in self._filter:
            return []
        return self.get_jobs(recursive=recursive, columns=["job"])["job"]

    @property
    def load(self) -> JobLoader:
        return self._loader

    def load_from_jobpath(
        self,
        job_id: Optional[int] = None,
        db_entry: Optional[dict] = None,
        convert_to_object: bool = True,
    ) -> Union["GenricJob", "JobCore"]:
        """
        Internal function to load an existing job either based on the job ID or based on the database entry dictionary.

        Args:
            job_id (int/ None): Job ID - optional, but either the job_id or the db_entry is required.
            db_entry (dict): database entry dictionary - optional, but either the job_id or the db_entry is required.
            convert_to_object (bool): convert the object to an pyiron object or only access the HDF5 file - default=True
                                      accessing only the HDF5 file is about an order of magnitude faster, but only
                                      provides limited functionality. Compare the GenericJob object to JobCore object.

        Returns:
            GenericJob, JobCore: Either the full GenericJob object or just a reduced JobCore object
        """
        from pyiron_base.jobs.job.path import JobPath

        if job_id is not None:
            job = JobPath.from_job_id(db=self.db, job_id=job_id)
            if convert_to_object:
                job = job.to_object()
                job.reset_job_id(job_id=job_id)
                job.set_input_to_read_only()
            return job
        elif db_entry is not None:
            job = JobPath.from_db_entry(db_entry)
            if convert_to_object:
                job = job.to_object()
                job.set_input_to_read_only()
            return job
        else:
            raise ValueError("Either a job ID or an database entry has to be provided.")

    def move_to(self, destination: "Project") -> None:
        """Same as copy_to() but deletes the original project after copying"""
        self.copy_to(destination=destination, delete_original_data=True)

    def nodes(self) -> "Project":
        """
        Filter project by nodes

        Returns:
            Project: a project which is filtered by nodes
        """
        new = self.copy()
        new._filter = ["nodes"]
        return new

    def queue_table(
        self,
        project_only: bool = True,
        recursive: bool = True,
        full_table: bool = False,
    ) -> pandas.DataFrame:
        """
        Display the queuing system table as pandas.Dataframe

        Args:
            project_only (bool): Query only for jobs within the current project - True by default
            recursive (bool): Include jobs from sub projects
            full_table (bool): Whether to show the entire pandas table

        Returns:
            pandas.DataFrame: Output from the queuing system - optimized for the Sun grid engine
        """
        if not isinstance(self.db, FileTable):
            return queue_table(
                job_ids=self.get_job_ids(recursive=recursive),
                project_only=project_only,
                full_table=full_table,
            )
        else:
            return queue_table(
                project_only=project_only,
                full_table=full_table,
                working_directory_lst=[self.path],
            )

    def queue_table_global(self, full_table: bool = False) -> pandas.DataFrame:
        """
        Display the queuing system table as pandas.Dataframe

        Args:
            full_table (bool): Whether to show the entire pandas table

        Returns:
            pandas.DataFrame: Output from the queuing system - optimized for the Sun grid engine
        """
        df = queue_table(job_ids=[], project_only=False, full_table=full_table)
        if len(df) != 0 and self.db is not None:
            if not isinstance(self.db, FileTable):
                return pandas.DataFrame(
                    [
                        self.db.get_item_by_id(
                            int(str(queue_ID).replace("pi_", "").replace(".sh", ""))
                        )
                        for queue_ID in df["jobname"]
                        if str(queue_ID).startswith("pi_")
                    ]
                )
            else:

                def get_id_from_job_table(
                    job_table: pandas.DataFrame, job_path: str
                ) -> int:
                    job_dir = "_hdf5".join(job_path.split("_hdf5")[:-1])
                    job_name = os.path.basename(job_dir)
                    project = os.path.dirname(job_dir) + "/"
                    return job_table[
                        (job_table.job == job_name) & (job_table.project == project)
                    ].id.values[0]

                job_table_df = self.job_table()

                return pandas.DataFrame(
                    [
                        self.db.get_item_by_id(
                            int(
                                get_id_from_job_table(
                                    job_table=job_table_df, job_path=working_directory
                                )
                            )
                        )
                        for queue_ID, working_directory in zip(
                            df["jobname"], df["working_directory"]
                        )
                        if str(queue_ID).startswith("pi_")
                    ]
                )
        else:
            return None

    def refresh_job_status(
        self, *jobs, by_status: List[str] = ["running", "submitted"]
    ) -> None:
        """
        Check if job is still running or crashed on the cluster node.

        If `jobs` is not given, check for all jobs listed as running in the current project.

        Args:
            *jobs (str, int): name of the job or job ID, any number of them
            by_status (iterable of str): if not jobs are given, select all jobs
                with the given status in this project
        """
        if len(jobs) == 0:
            df = self.job_table()
            jobs = df[df.status.isin(by_status)].id
        if self.db is not None:
            for job_specifier in jobs:
                if isinstance(job_specifier, str):
                    job_id = get_job_id(
                        database=self.db,
                        sql_query=self.sql_query,
                        user=self.user,
                        project_path=self.project_path,
                        job_specifier=job_specifier,
                    )
                else:
                    job_id = job_specifier
                self.refresh_job_status_based_on_job_id(job_id)
        else:
            raise ValueError("Must have established database connection!")

    @deprecate("use refresh_job_status()")
    def refresh_job_status_based_on_queue_status(
        self, job_specifier: Union[str, int], status: str = "running"
    ) -> None:
        """
        Check if the job is still listed as running, while it is no longer listed in the queue.

        Args:
            job_specifier (str, int): name of the job or job ID
            status (str): Currently only the jobstatus of 'running' jobs can be refreshed - default='running'
        """
        if status != "running":
            raise NotImplementedError()
        self.refresh_job_status(job_specifier)

    def refresh_job_status_based_on_job_id(
        self, job_id: int, que_mode: bool = True
    ) -> None:
        """
        Internal function to check if a job is still listed 'running' in the job_table while it is no longer listed in
        the queuing system. In this case update the entry in the job_table to 'aborted'.

        Args:
            job_id (int): job ID
            que_mode (bool): [True/False] - default=True
        """
        if job_id and self.db is not None:
            if (
                not que_mode
                and self.db.get_item_by_id(job_id)["status"] not in ["finished"]
            ) or (
                que_mode
                and self.db.get_item_by_id(job_id)["status"] in ["running", "submitted"]
            ):
                job = self.inspect(job_id)
                # a job can be in status running or submitted without being on
                # the queue, if the run mode is worker or non_modal.  In this
                # case we do not want to check the queue status, so we just
                # short circuit here.
                if job["server"]["run_mode"] in ["worker", "non_modal"]:
                    return
                if not self.queue_check_job_is_waiting_or_running(job):
                    self.db.set_job_status(job_id=job_id, status="aborted")

    @staticmethod
    def _refresh_job_status_file_table(df: pandas.DataFrame) -> pandas.DataFrame:
        """
        Internal function to refresh the job table and update the job table with the status from the queuing system.

        Args:
            df (pandas.DataFrame): job table from the file based database

        Returns:
            pandas.DataFrame: updated job table with status from the queuing system
        """

        def convert_queue_status(queue_status: str) -> str:
            return {"pending": "submitted"}.get(queue_status, default=queue_status)

        df_queue = state.queue_adapter.get_status_of_my_jobs()

        status_lst = df.status.values.tolist()
        working_dir_lst = df.project + df.job + "_hdf5/" + df.job
        for i, [working_dir, status] in enumerate(
            zip(working_dir_lst, status_lst.copy())
        ):
            if status == "initialized":
                df_tmp = df_queue[df_queue.working_directory == working_dir]
                if len(df_tmp) > 0:
                    status_lst[i] = convert_queue_status(
                        queue_status=df_tmp.status.values[0]
                    )
        df["status"] = status_lst

        return df

    def remove_file(self, file_name: str) -> None:
        """
        Remove a file (same as unlink()) - copied from os.remove()

        If dir_fd is not None, it should be a file descriptor open to a directory,
          and path should be relative; path will then be relative to that directory.
        dir_fd may not be implemented on your platform.
          If it is unavailable, using it will raise a NotImplementedError.

        Args:
            file_name (str): name of the file
        """
        if not self.view_mode:
            os.remove(posixpath.join(self.path, file_name))
        else:
            raise EnvironmentError("copy_to: is not available in Viewermode !")

    def remove_job(
        self, job_specifier: Union[str, int], _unprotect: bool = False
    ) -> None:
        """
        Remove a single job from the project based on its job_specifier - see also remove_jobs()

        Args:
            job_specifier (str, int): name of the job or job ID
            _unprotect (bool): [True/False] delete the job without validating the dependencies to other jobs
                               - default=False
        """
        if isinstance(job_specifier, (list, np.ndarray)):
            for job_id in job_specifier:
                self.remove_job(job_specifier=job_id, _unprotect=_unprotect)
            return
        if self.db.view_mode:
            raise EnvironmentError("copy_to: is not available in Viewermode !")
        job = self.inspect(job_specifier=job_specifier)
        if job is None:
            state.logger.warning(
                "Job '%s' does not exist and could not be removed",
                str(job_specifier),
            )
            return
        try:
            if _unprotect:
                job.remove_child()
            else:
                job.remove()
        except IOError as _:
            state.logger.debug(
                "hdf file does not exist. Removal from database will be attempted."
            )
            self.db.delete_item(job.id)

    def remove_jobs(
        self, recursive: bool = False, progress: bool = True, silently: bool = False
    ) -> None:
        """
        Remove all jobs in the current project and in all subprojects if recursive=True is selected - see also
        remove_job().

        For safety, the user is asked via input() to confirm the removal. To bypass this
        interactive interruption, use `remove_jobs(silently=True)`.

        Args:
            recursive (bool): [True/False] delete all jobs in all subprojects - default=False
            progress (bool): if True (default), add an interactive progress bar to the iteration
            silently (bool): if True the safety check is disabled - default=False
        """
        if not isinstance(recursive, bool):
            raise ValueError("recursive must be a boolean")
        if silently:
            confirmed = "y"
        else:
            confirmed = None
        while confirmed not in ["y", "n"]:
            if confirmed is None:
                confirmed = input(
                    "Are you sure you want to delete all jobs from "
                    + f"'{self.base_name}'? y/(n)"
                ).lower()
            else:
                confirmed = input(
                    "Invalid response. Please enter 'y' (yes) or 'n' (no): "
                ).lower()
        if confirmed == "y":
            self._remove_jobs_helper(recursive=recursive, progress=progress)
        else:
            print(f"No jobs removed from '{self.base_name}'.")

    @deprecate(
        message="Use pr.remove_jobs(silently=True) rather than pr.remove_jobs_silently()."
    )
    def remove_jobs_silently(
        self, recursive: bool = False, progress: bool = True
    ) -> None:
        self.remove_jobs(recursive=recursive, progress=progress, silently=True)

    def compress_jobs(self, recursive: bool = False) -> None:
        """
        Compress all finished jobs in the current project and in all subprojects if recursive=True is selected.

        Args:
            recursive (bool): [True/False] compress all jobs in all subprojects - default=False
        """
        for job_id in self.get_job_ids(recursive=recursive):
            job = self.inspect(job_id)
            if job.status == "finished":
                job.compress()

    def delete_output_files_jobs(self, recursive: bool = False) -> None:
        """
        Delete the output files of all finished jobs in the current project and in all subprojects if recursive=True is
        selected.

        Args:
            recursive (bool): [True/False] delete the output files of all jobs in all subprojects - default=False
        """
        for job_id in self.get_job_ids(recursive=recursive):
            job = self.inspect(job_id)
            if job.status == "finished":
                for file in job.files.list():
                    fullname = os.path.join(job.working_directory, file)
                    if os.path.isfile(fullname) and ".h5" not in fullname:
                        os.remove(fullname)
                    elif os.path.isdir(fullname):
                        os.removedirs(fullname)

    def remove(self, enable: bool = False, enforce: bool = False) -> None:
        """
        Delete all the whole project including all jobs in the project and its subprojects

        Args:
            enforce (bool): [True/False] delete jobs even though they are used in other projects - default=False
            enable (bool): [True/False] enable this command.
        """
        if enable is not True:
            raise ValueError(
                "To prevent users from accidentally deleting files - enable has to be set to True."
            )
        if not self.db.view_mode:
            self._remove_jobs_helper(recursive=True)
            for file in self.list_files():
                os.remove(os.path.join(self.path, file))
            if enforce:
                print("remove directory: {}".format(self.path))
                shutil.rmtree(self.path, ignore_errors=True)
            else:
                for root, *_ in os.walk(self.path, topdown=False):
                    # dirs and files return values of the iterator are not updated when removing files, so we need to
                    # manually call listdir
                    if len(os.listdir(root)) == 0:
                        root = root.rstrip(os.sep)
                        # the project was symlinked before being deleted
                        if os.path.islink(root):
                            os.rmdir(os.readlink(root))
                            os.remove(root)
                        else:
                            os.rmdir(root)
        else:
            raise EnvironmentError("remove() is not available in view_mode!")

    def set_job_status(
        self, job_specifier: Union[str, int], status: str, project: "Project" = None
    ) -> None:
        """
        Set the status of a particular job

        Args:
            job_specifier (str, int): name of the job or job ID
            status (str): job status can be one of the following ['initialized', 'appended', 'created', 'submitted',
                         'running', 'aborted', 'collect', 'suspended', 'refresh', 'busy', 'finished']
            project (str): project path
        """
        if project is None:
            project = self.project_path
        set_job_status(
            database=self.db,
            sql_query=self.sql_query,
            user=self.user,
            project_path=project,
            job_specifier=job_specifier,
            status=status,
        )

    def values(self) -> list:
        """
        All items in the current project - this includes jobs, sub projects/ groups/ folders and any kind of files

        Returns:
            list: items in the project
        """
        return [self[key] for key in self.keys()]

    def switch_to_viewer_mode(self) -> None:
        """
        Switch from user mode to viewer mode - if viewer_mode is enable pyiron has read only access to the database.
        """
        if not isinstance(self.db, FileTable):
            state.database.switch_to_viewer_mode()

    def switch_to_user_mode(self) -> None:
        """
        Switch from viewer mode to user mode - if viewer_mode is enable pyiron has read only access to the database.
        """
        if not isinstance(self.db, FileTable):
            state.database.switch_to_user_mode()

    def switch_to_local_database(
        self, file_name: str = "pyiron.db", cwd: Optional[str] = None
    ) -> None:
        """
        Switch from central mode to local mode - if local_mode is enable pyiron is using a local database.

        Args:
            file_name (str): file name or file path for the local database
            cwd (str): directory where the local database is located
        """
        cwd = self.path if cwd is None else cwd
        state.database.switch_to_local_database(file_name=file_name, cwd=cwd)

    def switch_to_central_database(self) -> None:
        """
        Switch from local mode to central mode - if local_mode is enable pyiron is using a local database.
        """
        state.database.switch_to_central_database()

    def queue_delete_job(self, item: Union[int, "GenericJob"]) -> None:
        """
        Delete a job from the queuing system

        Args:
            item (int, GenericJob): Provide either the job_ID or the full hamiltonian

        Returns:
            str: Output from the queuing system as string - optimized for the Sun grid engine
        """
        if not self.view_mode:
            return queue_delete_job(item)
        else:
            raise EnvironmentError("copy_to: is not available in Viewermode !")

    @staticmethod
    def create_hdf(path, job_name: str) -> ProjectHDFio:
        """
        Create an ProjectHDFio object to store project related information - for example aggregated data

        Args:
            path (str): absolute path
            job_name (str): name of the HDF5 container

        Returns:
            ProjectHDFio: HDF5 object
        """
        return ProjectHDFio(
            project=Project(path), file_name=job_name, h5_path="/" + job_name
        )

    @staticmethod
    def load_from_jobpath_string(
        job_path: str, convert_to_object: bool = True
    ) -> "JobPath":
        """
        Internal function to load an existing job either based on the job ID or based on the database entry dictionary.

        Args:
            job_path (str): string to reload the job from an HDF5 file - '/root_path/project_path/filename.h5/h5_path'
            convert_to_object (bool): convert the object to an pyiron object or only access the HDF5 file - default=True
                                      accessing only the HDF5 file is about an order of magnitude faster, but only
                                      provides limited functionality. Compare the GenericJob object to JobCore object.

        Returns:
            GenericJob, JobCore: Either the full GenericJob object or just a reduced JobCore object
        """
        from pyiron_base.jobs.job.path import JobPath

        job = JobPath(job_path)
        if convert_to_object:
            job = job.to_object()
        job.set_input_to_read_only()
        return job

    @staticmethod
    def get_external_input() -> dict:
        """
        Get external input either from the HDF5 file of the ScriptJob object which executes the Jupyter notebook
        or from an input.json file located in the same directory as the Jupyter notebook.

        Returns:
            dict: Dictionary with external input
        """
        inputdict = Notebook.get_custom_dict()
        if inputdict is None:
            raise ValueError(
                "No input found, either there is an issue with your ScriptJob, "
                + "or your input.json file is not located in the same directory "
                + "as your Jupyter Notebook."
            )
        return inputdict

    @staticmethod
    def list_publications(bib_format: str = "pandas") -> pandas.DataFrame:
        """
        List the publications used in this project.

        Args:
            bib_format (str): ['pandas', 'dict', 'bibtex', 'apa']

        Returns:
            pandas.DataFrame/ list: list of publications in Bibtex format.
        """
        return state.publications.show(bib_format=bib_format)

    @staticmethod
    def queue_is_empty() -> bool:
        """
        Check if the queue table is currently empty - no more jobs to wait for.

        Returns:
            bool: True if the table is empty, else False - optimized for the Sun grid engine
        """
        return queue_is_empty()

    @staticmethod
    def queue_enable_reservation(item: Union[int, "GenericJob"]) -> str:
        """
        Enable a reservation for a particular job within the queuing system

        Args:
            item (int, GenericJob): Provide either the job_ID or the full hamiltonian

        Returns:
            str: Output from the queuing system as string - optimized for the Sun grid engine
        """
        return queue_enable_reservation(item)

    @staticmethod
    def queue_check_job_is_waiting_or_running(item: Union[int, "GenericJob"]) -> bool:
        """
        Check if a job is still listed in the queue system as either waiting or running.

        Args:
            item (int, GenericJob): Provide either the job_ID or the full hamiltonian

        Returns:
            bool: [True/False]
        """
        return queue_check_job_is_waiting_or_running(item)

    @staticmethod
    def wait_for_job(
        job: "GenericJob", interval_in_s: int = 5, max_iterations: int = 100
    ) -> None:
        """
        Sleep until the job is finished but maximum interval_in_s * max_iterations seconds.

        Args:
            job (GenericJob): Job to wait for
            interval_in_s (int): interval when the job status is queried from the database - default 5 sec.
            max_iterations (int): maximum number of iterations - default 100

        Raises:
            ValueError: max_iterations reached, job still running
        """
        wait_for_job(
            job=job, interval_in_s=interval_in_s, max_iterations=max_iterations
        )

    def wait_for_jobs(
        self,
        interval_in_s: int = 5,
        max_iterations: int = 100,
        recursive: bool = True,
        ignore_exceptions: bool = False,
    ) -> None:
        """
        Wait for the calculation in the project to be finished

        Args:
            interval_in_s (int): interval when the job status is queried from the database - default 5 sec.
            max_iterations (int): maximum number of iterations - default 100
            recursive (bool): search subprojects [True/False] - default=True
            ignore_exceptions (bool): ignore eventual exceptions when retrieving jobs - default=False

        Raises:
            ValueError: max_iterations reached, but jobs still running
        """
        wait_for_jobs(
            project=self,
            interval_in_s=interval_in_s,
            max_iterations=max_iterations,
            recursive=recursive,
            ignore_exceptions=ignore_exceptions,
        )

    @staticmethod
    @deprecate(message="Use state.logger.set_logging_level instead.")
    def set_logging_level(level: str, channel: Optional[int] = None) -> None:
        """
        Set level for logger

        Args:
            level (str): 'DEBUG, INFO, WARN'
            channel (int): 0: file_log, 1: stream, None: both
        """
        state.logger.set_logging_level(level=level, channel=channel)

    @staticmethod
    def list_clusters() -> list:
        """
        List available computing clusters for remote submission

        Returns:
            list: List of computing clusters
        """
        return state.queue_adapter.list_clusters()

    @staticmethod
    def switch_cluster(cluster_name: str) -> None:
        """
        Switch to a different computing cluster

        Args:
            cluster_name (str): name of the computing cluster
        """
        state.queue_adapter.switch_cluster(cluster_name=cluster_name)

    @staticmethod
    def _is_hdf5_dir(item: str) -> bool:
        """
        Static internal function to check if the current project directory belongs to an pyiron object

        Args:
            item (str): folder/ project name

        Returns:
            bool: [True/False]
        """
        it = item.split("_")
        if len(it) > 1:
            if "hdf5" in it[-1]:
                return True
        return False

    def __getitem__(self, item: Union[str, int]) -> Any:
        """
        Get item from project

        Args:
            item (str, int): key

        Returns:
            Project, GenericJob, JobCore, dict, list, float: basically any kind of item inside the project.
        """
        if isinstance(item, slice):
            if not (item.start or item.stop or item.step):
                return self.values()
            print("slice: ", item)
            raise NotImplementedError("Implement if needed, e.g. for [:]")
        else:
            item_lst = item.split("/")
            if len(item_lst) > 1:
                try:
                    return self._get_item_helper(
                        item=item_lst[0], convert_to_object=False
                    ).__getitem__("/".join(item_lst[1:]))
                except ValueError:
                    return self._get_item_helper(
                        item=item_lst[0], convert_to_object=True
                    ).__getitem__("/".join(item_lst[1:]))
        return self._get_item_helper(item=item, convert_to_object=True)

    def __repr__(self) -> str:
        """
        Human readable string representation of the project object

        Returns:
            str: string representation
        """
        return str(
            {"groups": self.list_dirs(skip_hdf5=True), "nodes": self.list_nodes()}
        )

    def __getstate__(self) -> dict:
        state_dict = super().__getstate__()
        state_dict.update(
            {
                "user": self.user,
                "sql_query": self.sql_query,
                "filter": self._filter,
                "inspect_mode": self._inspect_mode,
            }
        )
        return state_dict

    def __setstate__(self, state: dict) -> None:
        super().__setstate__(state)
        self.user = state["user"]
        self.sql_query = state["sql_query"]
        self._filter = state["filter"]
        self._inspect_mode = state["inspect_mode"]
        self._data = None
        self._creator = Creator(project=self)
        self._loader = JobLoader(project=self)
        self._inspector = JobInspector(project=self)
        self.job_type = JobTypeChoice()
        self._maintenance = None

    def _get_item_helper(
        self, item: Union[str, int], convert_to_object: bool = True
    ) -> Any:
        """
        Internal helper function to get item from project

        Args:
            item (str, int): key
            convert_to_object (bool): convert the object to an pyiron object or only access the HDF5 file - default=True
                                      accessing only the HDF5 file is about an order of magnitude faster, but only
                                      provides limited functionality. Compare the GenericJob object to JobCore object.

        Returns:
            Project, GenericJob, JobCore, dict, list, float: basically any kind of item inside the project.
        """
        if item == "..":
            return self.parent_group
        try:
            item_save = _get_safe_job_name(name=item)
        except ValueError:
            item_save = None
        if item in self.list_nodes() or item_save in self.list_nodes():
            if self._inspect_mode or not convert_to_object:
                return self.inspect(item)
            return self.load(item)
        if item in self.list_files(extension="h5"):
            file_name = posixpath.join(self.path, "{}.h5".format(item))
            return ProjectHDFio(project=self, file_name=file_name)
        if item in self.list_files():
            file_name = posixpath.join(self.path, "{}".format(item))
            from pyiron_base.storage.filedata import load_file

            return load_file(file_name, project=self)
        if item in self.list_dirs():
            with self.open(item) as new_item:
                return new_item.copy()
        if item in os.listdir(self.path) and os.path.isdir(
            os.path.join(self.path, item)
        ):
            return self.open(item)
        raise ValueError("Unknown item: {}".format(item))

    def _remove_jobs_helper(
        self, recursive: bool = False, progress: bool = True
    ) -> None:
        """
        Remove all jobs in the current project and in all subprojects if recursive=True is selected - see also
        remove_job()

        Args:
            recursive (bool): [True/False] delete all jobs in all subprojects - default=False
            progress (bool): if True (default), add an interactive progress bar to the iteration
        """
        if not isinstance(recursive, bool):
            raise ValueError("recursive must be a boolean")
        if self.db.view_mode:
            raise EnvironmentError("copy_to: is not available in Viewermode !")
        job_id_lst = self.get_job_ids(recursive=recursive)
        job_id_progress = tqdm(job_id_lst) if progress else job_id_lst
        for job_id in job_id_progress:
            try:
                self.remove_job(job_specifier=job_id)
                state.logger.debug("Remove job with ID {0} ".format(job_id))
            except (IndexError, Exception):
                state.logger.warning("Could not remove job with ID {0} ".format(job_id))

    def _remove_files(self, pattern: str = "*") -> None:
        """
        Remove files within the current project

        Args:
            pattern (str): glob pattern - default="*"
        """
        if not self.view_mode:
            import glob

            pattern = posixpath.join(self.path, pattern)
            for f in glob.glob(pattern):
                state.logger.info("remove file {}".format(posixpath.basename(f)))
                os.remove(f)
        else:
            raise EnvironmentError("copy_to: is not available in Viewermode !")

    def _update_jobs_in_old_database_format(self, job_name: str) -> None:
        """

        Args:
            job_name (str):
        """
        if self.db is not None:
            db_entry_in_old_format = self.db.get_items_dict(
                {"job": job_name, "project": self.project_path[:-1]}
            )
            if db_entry_in_old_format and len(db_entry_in_old_format) == 1:
                self.db.item_update(
                    {"project": self.project_path}, db_entry_in_old_format[0]["id"]
                )
            elif db_entry_in_old_format:
                for entry in db_entry_in_old_format:
                    self.db.item_update({"project": self.project_path}, entry["id"])

    def pack(
        self,
        destination_path: Optional[str] = None,
        compress: bool = True,
        copy_all_files: bool = False,
        **kwargs,
    ) -> None:
        """
        Export job table to a csv file and copy (and optionally compress) the project directory.

        Args:
            destination_path (str): gives the relative path, in which the project folder is copied and compressed
            compress (bool): if true, the function will compress the destination_path to a tar.gz file.
            copy_all_files (bool):
        """
        if "csv_file_name" in kwargs and kwargs["csv_file_name"] != "export.csv":
            raise ValueError(
                "csv_file_name is not supported anymore. Rename"
                " {} to export.csv.".format(kwargs["csv_file_name"])
            )
        if destination_path is None:
            destination_path = self.path
        if ".tar.gz" in destination_path:
            destination_path = destination_path.split(".tar.gz")[0]
            compress = True
        destination_path_abs = os.path.abspath(destination_path)
        directory_to_transfer = os.path.abspath(self.path)
        assert not destination_path_abs.endswith(".tar")
        assert not destination_path_abs.endswith(".gz")
        if destination_path_abs == directory_to_transfer and not compress:
            raise ValueError(
                "destination_path cannot have the same name as the project."
            )
        export_archive.copy_files_to_archive(
            directory_to_transfer=directory_to_transfer,
            archive_directory=destination_path_abs,
            compress=compress,
            copy_all_files=copy_all_files,
            arcname=os.path.relpath(self.path, os.getcwd()),
            df=export_archive.export_database(self.job_table()),
        )

    @staticmethod
    def unpack_csv(tar_path: str, csv_file: str = "export.csv") -> pandas.DataFrame:
        """
        Import job table from a csv file and copy the content of a project
        directory from a given path.

        Args:
            tar_path (str): the relative path of a directory from which the
                project directory is copied.
            csv_file (str): the name of the csv file.

        Returns:
            pandas.DataFrame: job table
        """
        return import_archive.inspect_csv(tar_path=tar_path, csv_file=csv_file)

    def unpack(self, origin_path: str, **kwargs) -> None:
        """
        by this function, job table is imported from a given csv file,
        and also the content of project directory is copied from a given path

        Args:
            origin_path (str): the relative path of a directory from which
               the project directory is copied.
        """
        if "csv_file_name" in kwargs and kwargs["csv_file_name"] != "export.csv":
            raise ValueError(
                "csv_file_name is not supported anymore. Rename"
                " {} to export.csv.".format(kwargs["csv_file_name"])
            )
        if "compress" in kwargs and kwargs["compress"] is (
            ".tar.gz" not in origin_path
        ):
            raise ValueError(
                "compress is not supported anymore. Use the full file name"
            )
        import_archive.import_jobs(self, archive_directory=origin_path)

    @classmethod
    def register_tools(cls, name: str, tools) -> None:
        """
        Add a new creator to the project class.

        Example)

        >>> from pyiron_base import Project, Toolkit
        >>> class MyTools(Toolkit):
        ...     @property
        ...     def foo(self):
        ...         return 'foo'
        >>>
        >>> Project.register_tools('my_tools', MyTools)
        >>> pr = Project('scratch')
        >>> print(pr.my_tools.foo)
        'foo'

        The intent is then that pyiron submodules (e.g. `pyiron_atomistics`) define a new creator and in their
        `__init__.py` file only need to invoke `Project.register_creator('pyiron_submodule', SubmoduleCreator)`.
        Then whenever `pyiron_submodule` gets imported, all its functionality is available on the project.

        Args:
            name (str): The name for the newly registered property.
            tools (Toolkit): The tools to register.
        """
        if hasattr(cls, name):
            raise AttributeError(
                f"{cls.__name__} already has an attribute {name}. Please use a new name for registration."
            )
        setattr(cls, name, property(lambda self: tools(self)))

    def symlink(self, target_dir: str) -> None:
        """
        Move underlying project folder to target and create a symlink to it.

        The project itself does not change and is not updated in the database.  Instead the project folder is moved into
        a subdirectory of target_dir with the same name as the project and a symlink is placed in the previous project path
        pointing to the newly created one.

        If self.path is already a symlink pointing inside target_dir, this method will silently return.

        Args:
            target_dir (str): new parent folder for the project

        Raises:
            OSError: when calling this method on non-unix systems
            RuntimeError: the project path is already a symlink to somewhere else
            RuntimeError: the project path has submitted or running jobs inside it, wait until after they are finished
            RuntimeError: target already contains a subdirectory with the project name and it is not empty
        """
        target = os.path.join(target_dir, self.name)
        destination = self.path
        if destination[-1] == "/":
            destination = destination[:-1]
        if stat.S_ISLNK(os.lstat(destination).st_mode):
            if os.readlink(destination) == target:
                return
            raise RuntimeError(
                "Refusing to symlink and move a project that is already symlinked!"
            )
        if os.name != "posix":
            raise OSError("Symlinking projects is only supported on unix systems!")
        if len(self.job_table().query('status.isin(["submitted", "running"])')) > 0:
            raise RuntimeError(
                "Refusing to symlink and move a project that has submitted or running jobs!"
            )
        os.makedirs(target_dir, exist_ok=True)
        if os.path.exists(target):
            if len(os.listdir(target)) > 0:
                raise RuntimeError(
                    "Refusing to symlink and move a project to non-empty directory!"
                )
            else:
                os.rmdir(target)
        shutil.move(self.path, target_dir)
        os.symlink(target, destination)

    def unlink(self) -> None:
        """
        If the project folder is symlinked somewhere else remove the link and restore the original folder.

        If it is not symlinked, silently return.
        """
        path = self.path.rstrip(os.sep)
        if not stat.S_ISLNK(os.lstat(path).st_mode):
            return

        target = os.readlink(path)
        os.unlink(path)
        shutil.move(target, path)


class Creator:
    def __init__(self, project: Project):
        self._job_factory = JobFactory(project=project)
        self._project = project

    @property
    def job(self) -> JobFactory:
        return self._job_factory

    @staticmethod
    def job_name(
        job_name: str,
        ndigits: Union[int, None] = 8,
        special_symbols: Union[Dict, None] = None,
    ) -> str:
        """
        Creation of job names with special symbol replacement and rounding of floating numbers

        Args:
            job_name (str/list): Job name
            ndigits (int/None): Decimal digits to round floats to a given precision. `None` if
                no rounding should be performed.
            special_symbols (dict): Replacement of special symbols.

        Returns:
            (str): Job name

        Default `special_symbols`: default_special_symbols_to_be_replaced
        """
        return _get_safe_job_name(
            name=job_name, ndigits=ndigits, special_symbols=special_symbols
        )

    job_name.__doc__ = job_name.__doc__.replace(
        "default_special_symbols_to_be_replaced", str(_special_symbol_replacements)
    )

    def table(
        self, job_name: str = "table", delete_existing_job: bool = False
    ) -> "TableJob":
        """
        Create pyiron table

        Args:
            job_name (str): job name of the pyiron table job
            delete_existing_job (bool): Delete the existing table and run the analysis again.

        Returns:
            pyiron_base.table.datamining.TableJob
        """
        table = self.job.TableJob(
            job_name=job_name, delete_existing_job=delete_existing_job
        )
        table.analysis_project = self._project
        return table<|MERGE_RESOLUTION|>--- conflicted
+++ resolved
@@ -671,16 +671,9 @@
             )
             job._automatically_rename_on_save_using_input = automatically_rename
             job.python_function = python_function
-<<<<<<< HEAD
-            return job(*args, **kwargs)
-=======
             if server_obj is not None:
                 job.server = server_obj
-            if not args and len(kwargs) == 0:
-                return job
-            else:
-                return job(*args, **kwargs)
->>>>>>> 7176a992
+            return job(*args, **kwargs)
 
         if delayed:
             return DelayedObject(
