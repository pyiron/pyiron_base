--- conflicted
+++ resolved
@@ -1977,20 +1977,9 @@
         if destination_path is None:
             destination_path = directory_to_transfer
         destination_path_abs = os.path.abspath(destination_path)
-<<<<<<< HEAD
-=======
         if ".tar.gz" in destination_path_abs:
             destination_path_abs = destination_path_abs.split(".tar.gz")[0]
             compress = True
-        directory_to_transfer = os.path.dirname(self.path)
-        csv_file_path = os.path.join(
-            os.path.dirname(destination_path_abs), csv_file_name
-        )
-        if destination_path_abs == directory_to_transfer:
-            raise ValueError(
-                "The destination_path cannot have the same name as the project to compress."
-            )
->>>>>>> 6cd07ace
         export_archive.copy_files_to_archive(
             self,
             directory_to_transfer,
