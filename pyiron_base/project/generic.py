# coding: utf-8
# Copyright (c) Max-Planck-Institut für Eisenforschung GmbH - Computational Materials Design (CM) Department
# Distributed under the terms of "New BSD License", see the LICENSE file.
"""
The project object is the central import point of pyiron - all other objects can be created from this one
"""

from __future__ import annotations

import os
import posixpath
import shutil
import stat
from tqdm.auto import tqdm
import pandas
import math
import numpy as np

from pyiron_base.project.jobloader import JobLoader, JobInspector
from pyiron_base.project.path import ProjectPath
from pyiron_base.database.filetable import FileTable
from pyiron_base.state import state
from pyiron_base.database.jobtable import (
    get_job_id,
    set_job_status,
    get_child_ids,
    get_job_working_directory,
    get_job_status,
)
from pyiron_base.storage.hdfio import ProjectHDFio
from pyiron_base.utils.deprecate import deprecate
from pyiron_base.interfaces.has_groups import HasGroups
<<<<<<< HEAD
from pyiron_base.jobs.job.jobtype import JOB_CLASS_DICT, JobType, JobTypeChoice, JobFactory
=======
from pyiron_base.jobs.flex.factory import create_job_factory
from pyiron_base.jobs.job.util import _special_symbol_replacements, _get_safe_job_name
from pyiron_base.jobs.job.jobtype import (
    JobType,
    JobTypeChoice,
    JobFactory,
    JOB_CLASS_DICT,
)
>>>>>>> 14f40e7d
from pyiron_base.jobs.job.extension.server.queuestatus import (
    queue_delete_job,
    queue_is_empty,
    queue_table,
    wait_for_job,
    wait_for_jobs,
    update_from_remote,
    queue_enable_reservation,
    queue_check_job_is_waiting_or_running,
)
from pyiron_base.project.external import Notebook
from pyiron_base.project.data import ProjectData
from pyiron_base.project.archiving import export_archive, import_archive
from typing import Generator, Union, Dict, TYPE_CHECKING, Literal

if TYPE_CHECKING:
    from pyiron_base.jobs.job.generic import GenericJob

__author__ = "Joerg Neugebauer, Jan Janssen"
__copyright__ = (
    "Copyright 2020, Max-Planck-Institut für Eisenforschung GmbH - "
    "Computational Materials Design (CM) Department"
)
__version__ = "1.0"
__maintainer__ = "Jan Janssen"
__email__ = "janssen@mpie.de"
__status__ = "production"
__date__ = "Sep 1, 2017"


class Project(ProjectPath, HasGroups):
    """
    The project is the central class in pyiron, all other objects can be created from the project object.

    Implements :class:`.HasGroups`.  Groups are sub directories in the project, nodes are jobs inside the project.

    Args:
        path (GenericPath, str): path of the project defined by GenericPath, absolute or relative (with respect to
                                     current working directory) path
        user (str): current pyiron user
        sql_query (str): SQL query to only select a subset of the existing jobs within the current project
        default_working_directory (bool): Access default working directory, for ScriptJobs this equals the project
                                    directory of the ScriptJob for regular projects it falls back to the current
                                    directory.

    Attributes:
        root_path (): The pyiron user directory, defined in the .pyiron configuration.
        project_path (): The relative path of the current project / folder starting from the root path of the pyiron
                            user directory
        path (): The absolute path of the current project / folder.
        base_name (): The name of the current project / folder.
        history (): Previously opened projects / folders.
        parent_group (): Parent project - one level above the current project.
        user (): Current unix/linux/windows user who is running pyiron
        sql_query (): An SQL query to limit the jobs within the project to a subset which matches the SQL query.
        db (): Connection to the SQL database.
        job_type (): Job Type object with all the available job types: ['ExampleJob', 'SerialMaster', 'ParallelMaster',
                        'ScriptJob', 'ListMaster'].
        view_mode (): If viewer_mode is enable pyiron has read only access to the database.
        data (pyiron_base.project.data.ProjectData): A storage container for project-level data.

    Examples:

        Storing data:
            >>> pr = Project('example')
            >>> pr.data.foo = 42
            >>> pr.data.write()
            Some time later or in a different notebook, but in the same file location...
            >>> other_pr_instance = Project('example')
            >>> print(pr.data)
            {'foo': 42}
    """

    def __init__(
        self, path="", user=None, sql_query=None, default_working_directory=False
    ):
        if default_working_directory and path == "":
            inputdict = Notebook.get_custom_dict()
            if inputdict is not None and "project_dir" in inputdict.keys():
                path = inputdict["project_dir"]
            else:
                path = "."

        super(Project, self).__init__(path=path)

        self.user = user
        self.sql_query = sql_query
        self._filter = ["groups", "nodes", "objects"]
        self._inspect_mode = False
        self._data = None
        self._creator = Creator(project=self)
        self._loader = JobLoader(project=self)
        self._inspector = JobInspector(project=self)

        self.job_type = JobTypeChoice()

        self._maintenance = None

    @property
    def state(self):
        return state

    @property
    def db(self):
        if not state.database.database_is_disabled:
            return state.database.database
        else:
            return FileTable(index_from=self.path)

    @property
    def maintenance(self):
        if self._maintenance is None:
            from pyiron_base.project.maintenance import Maintenance

            self._maintenance = Maintenance(self)
        return self._maintenance

    @property
    def parent_group(self):
        """
        Get the parent group of the current project

        Returns:
            Project: parent project
        """
        return self.create_group("..")

    @property
    @deprecate("use db.view_mode")
    def view_mode(self):
        """
        Get viewer_mode - if viewer_mode is enable pyiron has read only access to the database.

        Change it via
        `Project('my_project').switch_to_viewer_mode()`
        and
        `Project('my_project').switch_to_user_mode()`

        Returns:
            bool: returns TRUE when viewer_mode is enabled
        """
        return self.db.view_mode

    @property
    def name(self):
        """
        The name of the current project folder

        Returns:
            str: name of the current project folder
        """
        return self.base_name

    @property
    def create(self):
        return self._creator

    @property
    def data(self):
        if self._data is None:
            self._data = ProjectData(project=self, table_name="data")
            try:
                self._data.read()
            except KeyError:
                pass
        return self._data

    @property
    def size(self):
        """
        Get the size of the project
        """
        from pyiron_base.project.size import get_folder_size

        return get_folder_size(path=self.path)

    @property
    def conda_environment(self):
        try:
            from pyiron_base.project.condaenv import CondaEnvironment
        except ImportError as e:
            raise ImportError(
                "You need to have the conda python package installed to access conda environments."
            ) from None

        return CondaEnvironment()

    def copy(self):
        """
        Copy the project object - copying just the Python object but maintaining the same pyiron path

        Returns:
            Project: copy of the project object
        """
        new = self.__class__(path=self.path, user=self.user, sql_query=self.sql_query)
        new._filter = self._filter
        new._inspect_mode = self._inspect_mode
        return new

    def copy_to(self, destination):
        """
        Copy the project object to a different pyiron path - including the content of the project (all jobs).
        In order to move individual jobs, use `copy_to` from the job objects.

        Args:
            destination (Project): project path to copy the project content to

        Returns:
            Project: pointing to the new project path
        """
        if not self.view_mode:
            if not isinstance(destination, Project):
                raise TypeError("A project can only be copied to another project.")
            for sub_project_name in tqdm(
                self.list_groups(), desc="Copying sub-projects"
            ):
                if "_hdf5" not in sub_project_name:
                    sub_project = self.open(sub_project_name)
                    destination_sub_project = destination.open(sub_project_name)
                    sub_project.copy_to(destination_sub_project)
            for job_id in tqdm(self.get_job_ids(recursive=False), desc="Copying jobs"):
                ham = self.load(job_id)
                ham.copy_to(project=destination)
            for file in tqdm(self.list_files(), desc="Copying files"):
                if ".h5" not in file:
                    shutil.copy(os.path.join(self.path, file), destination.path)
            return destination
        else:
            raise EnvironmentError("copy_to: is not available in Viewermode !")

    def create_from_job(self, job_old, new_job_name):
        """
        Create a new job from an existing pyiron job

        Args:
            job_old (GenericJob): Job to copy
            new_job_name (str): New job name

        Returns:
            GenericJob: New job with the new job name.
        """
        job_id = self.get_job_id(new_job_name)
        if job_id is not None:
            state.logger.info(
                f"create_from_job: {new_job_name} has already job_id {job_id}!"
            )
            return None

        print("job_old: ", job_old.status)
        job_new = job_old.copy_to(
            project=self,
            new_job_name=new_job_name,
            input_only=False,
            new_database_entry=True,
        )
        state.logger.debug(
            "create_job:: {} {} from id {}".format(
                self.path, new_job_name, job_old.job_id
            )
        )
        return job_new

    def create_group(self, group):
        """
        Create a new subproject/ group/ folder

        Args:
            group (str): name of the new project

        Returns:
            Project: New subproject
        """
        new = self.copy()
        return new.open(group, history=False)

    @staticmethod
    def create_job_class(
        class_name,
        executable_str,
        write_input_funct=None,
        collect_output_funct=None,
        default_input_dict=None,
    ):
        """
        Create a new job class based on pre-defined write_input() and collect_output() function plus a dictionary of
        default inputs and an executable string.

        Args:
            class_name (str): A name for the newly created job class, so it is accessible via pr.create.job.<class_name>
            executable_str (str): Call to an external executable
            write_input_funct (callable): The write input function write_input(input_dict, working_directory)
            collect_output_funct (callable): The collect output function collect_output(working_directory)
            default_input_dict (dict): Default input for the newly created job class

        Example:

        >>> def write_input(input_dict, working_directory="."):
        >>>     with open(os.path.join(working_directory, "input_file"), "w") as f:
        >>>         f.write(str(input_dict["energy"]))
        >>>
        >>>
        >>> def collect_output(working_directory="."):
        >>>     with open(os.path.join(working_directory, "output_file"), "r") as f:
        >>>         return {"energy": float(f.readline())}
        >>>
        >>>
        >>> from pyiron_base import Project
        >>> pr = Project("test")
        >>> pr.create_job_class(
        >>>     class_name="CatJob",
        >>>     write_input_funct=write_input,
        >>>     collect_output_funct=collect_output,
        >>>     default_input_dict={"energy": 1.0},
        >>>     executable_str="cat input_file > output_file",
        >>> )
        >>> job = pr.create.job.CatJob(job_name="job_test")
        >>> job.input["energy"] = 2.0
        >>> job.run()
        >>> job.output
        """
        JOB_CLASS_DICT[class_name] = create_job_factory(
            write_input_funct=write_input_funct,
            collect_output_funct=collect_output_funct,
            default_input_dict=default_input_dict,
            executable_str=executable_str,
        )

    def create_job(self, job_type, job_name, delete_existing_job=False):
        """
        Create one of the following jobs:
        - 'ExampleJob': example job just generating random number
        - 'SerialMaster': series of jobs run in serial
        - 'ParallelMaster': series of jobs run in parallel
        - 'ScriptJob': Python script or jupyter notebook job container
        - 'ListMaster': list of jobs

        Args:
            job_type (str): job type can be ['ExampleJob', 'SerialMaster', 'ParallelMaster', 'ScriptJob', 'ListMaster']
            job_name (str): name of the job
            delete_existing_job (bool): delete an existing job - default false

        Returns:
            GenericJob: job object depending on the job_type selected
        """
        job_name = _get_safe_job_name(name=job_name)
        job = JobType(
            job_type,
            project=ProjectHDFio(project=self.copy(), file_name=job_name),
            job_name=job_name,
            job_class_dict=self.job_type.job_class_dict,
            delete_existing_job=delete_existing_job,
        )
        if self.user is not None:
            job.user = self.user
        return job

    def create_table(self, job_name="table", delete_existing_job=False):
        """
        Create pyiron table

        Args:
            job_name (str): job name of the pyiron table job
            delete_existing_job (bool): Delete the existing table and run the analysis again.

        Returns:
            pyiron.table.datamining.TableJob
        """
        table = self.create_job(
            job_type=self.job_type.TableJob,
            job_name=job_name,
            delete_existing_job=delete_existing_job,
        )
        table.analysis_project = self
        return table

    def wrap_python_function(self, python_function):
        """
        Create a pyiron job object from any python function

        Args:
            python_function (callable): python function to create a job object from

        Returns:
            pyiron_base.jobs.flex.pythonfunctioncontainer.PythonFunctionContainerJob: pyiron job object

        Example:

        >>> def test_function(a, b=8):
        >>>     return a+b
        >>>
        >>> from pyiron_base import Project
        >>> pr = Project("test")
        >>> job = pr.wrap_python_function(test_function)
        >>> job.input["a"] = 4
        >>> job.input["b"] = 5
        >>> job.run()
        >>> job.output
        >>>
        >>> test_function_wrapped = pr.wrap_python_function(test_function)
        >>> test_function_wrapped(4, b=6)

        """
        job = self.create.job.PythonFunctionContainerJob(
            job_name=python_function.__name__
        )
        job.python_function = python_function
        return job

    def get_child_ids(self, job_specifier, project=None):
        """
        Get the childs for a specific job

        Args:
            job_specifier (str, int): name of the job or job ID
            project (Project): Project the job is located in - optional

        Returns:
            list: list of child IDs
        """
        if project is None:
            project = self.project_path
        return get_child_ids(
            database=self.db,
            sql_query=self.sql_query,
            user=self.user,
            project_path=project,
            job_specifier=job_specifier,
        )

    def get_db_columns(self):
        """
        Get column names

        Returns:
            list: list of column names like:
                 ['id',
                 'parentid',
                 'masterid',
                 'projectpath',
                 'project',
                 'job',
                 'subjob',
                 'chemicalformula',
                 'status',
                 'hamilton',
                 'hamversion',
                 'username',
                 'computer',
                 'timestart',
                 'timestop',
                 'totalcputime']
        """
        return self.db.get_table_headings()

    def get_jobs(self, recursive=True, columns=None):
        """
        Internal function to return the jobs as dictionary rather than a pandas.Dataframe

        Args:
            recursive (bool): search subprojects [True/False]
            columns (list): by default only the columns ['id', 'project'] are selected, but the user can select a subset
                            of ['id', 'status', 'chemicalformula', 'job', 'subjob', 'project', 'projectpath',
                            'timestart', 'timestop', 'totalcputime', 'computer', 'hamilton', 'hamversion', 'parentid',
                            'masterid']

        Returns:
            dict: columns are used as keys and point to a list of the corresponding values
        """
        return self.db.get_jobs(
            sql_query=self.sql_query,
            user=self.user,
            project_path=self.project_path,
            recursive=recursive,
            columns=columns,
        )

    def get_job_ids(self, recursive=True):
        """
        Return the job IDs matching a specific query

        Args:
            recursive (bool): search subprojects [True/False]

        Returns:
            list: a list of job IDs
        """
        return self.db.get_job_ids(
            sql_query=self.sql_query,
            user=self.user,
            project_path=self.project_path,
            recursive=recursive,
        )

    def get_job_id(self, job_specifier):
        """
        get the job_id for job named job_name in the local project path from database

        Args:
            job_specifier (str, int): name of the job or job ID

        Returns:
            int: job ID of the job
        """
        return get_job_id(
            database=self.db,
            sql_query=self.sql_query,
            user=self.user,
            project_path=self.project_path,
            job_specifier=job_specifier,
        )

    def get_job_status(self, job_specifier, project=None):
        """
        Get the status of a particular job

        Args:
            job_specifier (str, int): name of the job or job ID
            project (Project): Project the job is located in - optional

        Returns:
            str: job status can be one of the following ['initialized', 'appended', 'created', 'submitted', 'running',
                 'aborted', 'collect', 'suspended', 'refresh', 'busy', 'finished']
        """
        if project is None:
            project = self.project_path
        return get_job_status(
            database=self.db,
            sql_query=self.sql_query,
            user=self.user,
            project_path=project,
            job_specifier=job_specifier,
        )

    def get_job_working_directory(self, job_specifier, project=None):
        """
        Get the working directory of a particular job

        Args:
            job_specifier (str, int): name of the job or job ID
            project (Project): Project the job is located in - optional

        Returns:
            str: working directory as absolute path
        """
        if project is None:
            project = self.project_path
        return get_job_working_directory(
            sql_query=self.sql_query,
            user=self.user,
            project_path=project,
            database=self.db,
            job_specifier=job_specifier,
        )

    @deprecate("use self.size instead.")
    def get_project_size(self):
        """
        Get the size of the project.

        Returns:
            float: project size
        """
        return self.size

    @deprecate("use maintenance.get_repository_status() instead.")
    def get_repository_status(self):
        return self.maintenance.get_repository_status()

    def groups(self):
        """
        Filter project by groups

        Returns:
            Project: a project which is filtered by groups
        """
        new = self.copy()
        new._filter = ["groups"]
        return new

    @property
    def inspect(self):
        return self._inspector

    def iter_jobs(
        self,
        path: str = None,
        recursive: bool = True,
        convert_to_object: bool = True,
        progress: bool = True,
        **kwargs: dict,
    ) -> Generator:
        """
        Iterate over the jobs within the current project and it is sub projects

        Args:
            path (str): HDF5 path inside each job object. (Default is None, which just uses the top level of the job's
                HDF5 path.)
            recursive (bool): search subprojects. (Default is True.)
            convert_to_object (bool): load the full GenericJob object, else just return the HDF5 / JobCore object.
                                     (Default is True, convert everything to the full python object.)
            progress (bool): add an interactive progress bar to the iteration. (Default is True, show the bar.)
            **kwargs (dict): Optional arguments for filtering with keys matching the project database column name
                            (eg. status="finished"). Asterisk can be used to denote a wildcard, for zero or more
                            instances of any character

        Returns:
            yield: Yield of GenericJob or JobCore

        Note:
            The default behavior of converting to object can cause **significant** slowdown in larger projects. In this
            case, you may seriously wish to consider setting `convert_to_object=False` and access only the HDF5/JobCore
            representation of the jobs instead.
        """
        job_table = self.job_table(recursive=recursive, **kwargs)
        if not isinstance(self.db, FileTable):
            job_lst = [[job_id, None] for job_id in job_table["id"]]
        else:
            # From all the possible database columns, the following ones are removed:
            # ["id", "chemicalformula", "timestart", "computer", "parentid",
            #  "username", "timestop", "totalcputime", "masterid"]
            # because those are not used when running without database and can lead errors.
            table_columns = [
                "job",
                "subjob",
                "projectpath",
                "project",
                "status",
                "hamilton",
                "hamversion",
            ]
            job_lst = [
                [None, {column: db_entry[column] for column in table_columns}]
                for db_entry in [row[1].to_dict() for row in job_table.iterrows()]
            ]

        if progress:
            job_lst = tqdm(job_lst)
        for job_id, db_entry in job_lst:
            if path is not None:
                yield self.load_from_jobpath(
                    job_id=job_id,
                    db_entry=db_entry,
                    convert_to_object=False,
                )[path]
            else:  # Backwards compatibility - in future the option convert_to_object should be removed
                yield self.load_from_jobpath(
                    job_id=job_id,
                    db_entry=db_entry,
                    convert_to_object=convert_to_object,
                )

    def iter_output(self, recursive=True):
        """
        Iterate over the output of jobs within the current project and it is sub projects

        Args:
            recursive (bool): search subprojects [True/False] - True by default

        Returns:
            yield: Yield of GenericJob or JobCore
        """
        return self.iter_jobs(path="output", recursive=recursive)

    def iter_groups(self, progress: bool = True) -> Generator:
        """
        Iterate over the groups within the current project

        Args:
            progress (bool): Display a progress bar during the iteration

        Yields:
            :class:`.Project`: sub projects/ groups/ folders
        """
        groups = self.list_groups()
        if progress:
            groups = tqdm(groups)
        for group in groups:
            if progress:
                groups.set_postfix(group=group)
            yield self[group]

    def items(self):
        """
        All items in the current project - this includes jobs, sub projects/ groups/ folders and any kind of files

        Returns:
            list: items in the project
        """
        return [(key, self[key]) for key in self.keys()]

    def update_from_remote(
        self, recursive=True, ignore_exceptions=False, try_collecting=False
    ):
        """
        Update jobs from the remote server

        Args:
            recursive (bool): search subprojects [True/False] - default=True
            ignore_exceptions (bool): ignore eventual exceptions when retrieving jobs - default=False

        Returns:
            returns None if ignore_exceptions is False or when no error occured.
            returns a list with job ids when errors occured, but were ignored

        """
        return update_from_remote(
            project=self,
            recursive=recursive,
            ignore_exceptions=ignore_exceptions,
            try_collecting=try_collecting,
        )

    def job_table(
        self,
        recursive=True,
        columns=None,
        all_columns=True,
        sort_by="id",
        full_table=False,
        element_lst=None,
        job_name_contains="",
        auto_refresh_job_status=False,
        mode: Literal["regex", "glob"] = "glob",
        **kwargs: dict,
    ):
        """
        auto_refresh_job_status (bool): will automatically reload job status by calling refresh_job_status() upon calling job_table
        """
        if not isinstance(self.db, FileTable) and auto_refresh_job_status:
            self.refresh_job_status()
        job_table = self.db.job_table(
            sql_query=self.sql_query,
            user=self.user,
            project_path=self.project_path,
            recursive=recursive,
            columns=columns,
            all_columns=all_columns,
            sort_by=sort_by,
            full_table=full_table,
            element_lst=element_lst,
            mode=mode,
            **kwargs,
        )
        if not isinstance(self.db, FileTable) or not auto_refresh_job_status:
            return job_table
        else:
            return self._refresh_job_status_file_table(df=job_table)

    job_table.__doc__ = "\n".join(
        [
            ll
            for ll in FileTable.job_table.__doc__.split("\n")
            if not any(
                [
                    item in ll
                    for item in ["sql_query (str)", "user (str)", "project_path (str)"]
                ]
            )
        ]
    )

    def get_jobs_status(self, recursive=True, **kwargs):
        """
        Gives a overview of all jobs status.

        Args:
            recursive (bool): search subprojects [True/False] - default=True
            kwargs: passed directly to :method:`.job_table` and can be used to filter jobs you want to have the status
            for

        Returns:
            pandas.Series: prints an overview of the job status.
        """
        df = self.job_table(recursive=recursive, all_columns=True, **kwargs)
        return df["status"].value_counts()

    def keys(self):
        """
        List of file-, folder- and objectnames

        Returns:
            list: list of the names of project directories and project nodes
        """
        return self.list_dirs() + self.list_nodes()

    def _list_all(self):
        """
        Combination of list_groups(), list_nodes() and list_files() all in one dictionary with the corresponding keys:
        - 'groups': Subprojects/ -folder/ -groups.
        - 'nodes': Jobs or pyiron objects
        - 'files': Files inside a project which do not belong to any pyiron object

        Returns:
            dict: dictionary with all items in the project
        """
        return {
            "groups": self.list_groups(),
            "nodes": self.list_nodes(),
            "files": self.list_files(),
        }

    def list_dirs(self, skip_hdf5=True):
        """
        List directories inside the project

        Args:
            skip_hdf5 (bool): Skip directories which belong to a pyiron object/ pyiron job - default=True

        Returns:
            list: list of directory names
        """
        if "groups" not in self._filter:
            return []
        files = set(next(os.walk(self.path))[2])
        dirs = set(os.listdir(self.path)) - files
        dirs = sorted([direct for direct in dirs if not (direct[0] == ".")])
        if skip_hdf5:
            return [d for d in dirs if not self._is_hdf5_dir(d)]
        return dirs

    def list_files(self, extension=None):
        """
        List files inside the project

        Args:
            extension (str): filter by a specific extension

        Returns:
            list: list of file names
        """
        if "nodes" not in self._filter:
            return []
        try:
            files = next(os.walk(self.path))[2]
            if extension is None:
                return files
            return [
                ".".join(f.split(".")[:-1])
                for f in files
                if f.split(".")[-1] in extension
            ]
        except StopIteration:
            return []

    _list_groups = list_dirs

    def _list_nodes(self, recursive=False):
        """
        List nodes/ jobs/ pyiron objects inside the project

        Args:
            recursive (bool): search subprojects [True/False] - default=False

        Returns:
            list: list of nodes/ jobs/ pyiron objects inside the project
        """
        if "nodes" not in self._filter:
            return []
        return self.get_jobs(recursive=recursive, columns=["job"])["job"]

    @property
    def load(self):
        return self._loader

    def load_from_jobpath(self, job_id=None, db_entry=None, convert_to_object=True):
        """
        Internal function to load an existing job either based on the job ID or based on the database entry dictionary.

        Args:
            job_id (int/ None): Job ID - optional, but either the job_id or the db_entry is required.
            db_entry (dict): database entry dictionary - optional, but either the job_id or the db_entry is required.
            convert_to_object (bool): convert the object to an pyiron object or only access the HDF5 file - default=True
                                      accessing only the HDF5 file is about an order of magnitude faster, but only
                                      provides limited functionality. Compare the GenericJob object to JobCore object.

        Returns:
            GenericJob, JobCore: Either the full GenericJob object or just a reduced JobCore object
        """
        from pyiron_base.jobs.job.path import JobPath

        if job_id is not None:
            job = JobPath.from_job_id(db=self.db, job_id=job_id)
            if convert_to_object:
                job = job.to_object()
                job.reset_job_id(job_id=job_id)
                job.set_input_to_read_only()
            return job
        elif db_entry is not None:
            job = JobPath.from_db_entry(db_entry)
            if convert_to_object:
                job = job.to_object()
                job.set_input_to_read_only()
            return job
        else:
            raise ValueError("Either a job ID or an database entry has to be provided.")

    def move_to(self, destination):
        """
        Similar to the copy_to() function move the project object to a different pyiron path - including the content of
        the project (all jobs). In order to move individual jobs, use `move_to` from the job objects.

        Args:
            destination (Project): project path to move the project content to

        Returns:
            Project: pointing to the new project path
        """
        if not self.view_mode:
            if not isinstance(destination, Project):
                raise TypeError("A project can only be copied to another project.")
            for sub_project_name in tqdm(
                self.list_groups(), desc="Moving sub-projects"
            ):
                if "_hdf5" not in sub_project_name:
                    sub_project = self.open(sub_project_name)
                    destination_sub_project = destination.open(sub_project_name)
                    sub_project.move_to(destination_sub_project)
            for job_id in tqdm(self.get_job_ids(recursive=False), desc="Moving jobs"):
                ham = self.load(job_id)
                ham.move_to(destination)
            for file in tqdm(self.list_files(), desc="Moving files"):
                shutil.move(os.path.join(self.path, file), destination.path)
        else:
            raise EnvironmentError("move_to: is not available in Viewermode !")

    def nodes(self):
        """
        Filter project by nodes

        Returns:
            Project: a project which is filtered by nodes
        """
        new = self.copy()
        new._filter = ["nodes"]
        return new

    def queue_table(self, project_only=True, recursive=True, full_table=False):
        """
        Display the queuing system table as pandas.Dataframe

        Args:
            project_only (bool): Query only for jobs within the current project - True by default
            recursive (bool): Include jobs from sub projects
            full_table (bool): Whether to show the entire pandas table

        Returns:
            pandas.DataFrame: Output from the queuing system - optimized for the Sun grid engine
        """
        if not isinstance(self.db, FileTable):
            return queue_table(
                job_ids=self.get_job_ids(recursive=recursive),
                project_only=project_only,
                full_table=full_table,
            )
        else:
            return queue_table(
                project_only=project_only,
                full_table=full_table,
                working_directory_lst=[self.path],
            )

    def queue_table_global(self, full_table=False):
        """
        Display the queuing system table as pandas.Dataframe

        Args:
            full_table (bool): Whether to show the entire pandas table

        Returns:
            pandas.DataFrame: Output from the queuing system - optimized for the Sun grid engine
        """
        df = queue_table(job_ids=[], project_only=False, full_table=full_table)
        if len(df) != 0 and self.db is not None:
            if not isinstance(self.db, FileTable):
                return pandas.DataFrame(
                    [
                        self.db.get_item_by_id(
                            int(str(queue_ID).replace("pi_", "").replace(".sh", ""))
                        )
                        for queue_ID in df["jobname"]
                        if str(queue_ID).startswith("pi_")
                    ]
                )
            else:

                def get_id_from_job_table(job_table, job_path):
                    job_dir = "_hdf5".join(job_path.split("_hdf5")[:-1])
                    job_name = os.path.basename(job_dir)
                    project = os.path.dirname(job_dir) + "/"
                    return job_table[
                        (job_table.job == job_name) & (job_table.project == project)
                    ].id.values[0]

                job_table_df = self.job_table()

                return pandas.DataFrame(
                    [
                        self.db.get_item_by_id(
                            int(
                                get_id_from_job_table(
                                    job_table=job_table_df, job_path=working_directory
                                )
                            )
                        )
                        for queue_ID, working_directory in zip(
                            df["jobname"], df["working_directory"]
                        )
                        if str(queue_ID).startswith("pi_")
                    ]
                )
        else:
            return None

    def refresh_job_status(self, *jobs, by_status=["running", "submitted"]):
        """
        Check if job is still running or crashed on the cluster node.

        If `jobs` is not given, check for all jobs listed as running in the current project.

        Args:
            *jobs (str, int): name of the job or job ID, any number of them
            by_status (iterable of str): if not jobs are given, select all jobs
                with the given status in this project
        """
        if len(jobs) == 0:
            df = self.job_table()
            jobs = df[df.status.isin(by_status)].id
        if self.db is not None:
            for job_specifier in jobs:
                if isinstance(job_specifier, str):
                    job_id = get_job_id(
                        database=self.db,
                        sql_query=self.sql_query,
                        user=self.user,
                        project_path=self.project_path,
                        job_specifier=job_specifier,
                    )
                else:
                    job_id = job_specifier
                self.refresh_job_status_based_on_job_id(job_id)
        else:
            raise ValueError("Must have established database connection!")

    @deprecate("use refresh_job_status()")
    def refresh_job_status_based_on_queue_status(self, job_specifier, status="running"):
        """
        Check if the job is still listed as running, while it is no longer listed in the queue.

        Args:
            job_specifier (str, int): name of the job or job ID
            status (str): Currently only the jobstatus of 'running' jobs can be refreshed - default='running'
        """
        if status != "running":
            raise NotImplementedError()
        self.refresh_job_status(job_specifier)

    def refresh_job_status_based_on_job_id(self, job_id, que_mode=True):
        """
        Internal function to check if a job is still listed 'running' in the job_table while it is no longer listed in
        the queuing system. In this case update the entry in the job_table to 'aborted'.

        Args:
            job_id (int): job ID
            que_mode (bool): [True/False] - default=True
        """
        if job_id and self.db is not None:
            if (
                not que_mode
                and self.db.get_item_by_id(job_id)["status"] not in ["finished"]
            ) or (
                que_mode
                and self.db.get_item_by_id(job_id)["status"] in ["running", "submitted"]
            ):
                job = self.inspect(job_id)
                # a job can be in status running or submitted without being on
                # the queue, if the run mode is worker or non_modal.  In this
                # case we do not want to check the queue status, so we just
                # short circuit here.
                if job["server"]["run_mode"] in ["worker", "non_modal"]:
                    return
                if not self.queue_check_job_is_waiting_or_running(job):
                    self.db.set_job_status(job_id=job_id, status="aborted")

    def _refresh_job_status_file_table(self, df):
        """
        Internal function to refresh the job table and update the job table with the status from the queuing system.

        Args:
            df (pandas.DataFrame): job table from the file based database

        Returns:
            pandas.DataFrame: updated job table with status from the queuing system
        """

        def convert_queue_status(queue_status):
            return {"pending": "submitted"}.get(queue_status, default=queue_status)

        df_queue = state.queue_adapter.get_status_of_my_jobs()

        status_lst = df.status.values.tolist()
        working_dir_lst = df.project + df.job + "_hdf5/" + df.job
        for i, [working_dir, status] in enumerate(
            zip(working_dir_lst, status_lst.copy())
        ):
            if status == "initialized":
                df_tmp = df_queue[df_queue.working_directory == working_dir]
                if len(df_tmp) > 0:
                    status_lst[i] = convert_queue_status(
                        queue_status=df_tmp.status.values[0]
                    )
        df["status"] = status_lst

        return df

    def remove_file(self, file_name):
        """
        Remove a file (same as unlink()) - copied from os.remove()

        If dir_fd is not None, it should be a file descriptor open to a directory,
          and path should be relative; path will then be relative to that directory.
        dir_fd may not be implemented on your platform.
          If it is unavailable, using it will raise a NotImplementedError.

        Args:
            file_name (str): name of the file
        """
        if not self.view_mode:
            os.remove(posixpath.join(self.path, file_name))
        else:
            raise EnvironmentError("copy_to: is not available in Viewermode !")

    def remove_job(self, job_specifier, _unprotect=False):
        """
        Remove a single job from the project based on its job_specifier - see also remove_jobs()

        Args:
            job_specifier (str, int): name of the job or job ID
            _unprotect (bool): [True/False] delete the job without validating the dependencies to other jobs
                               - default=False
        """
        if isinstance(job_specifier, (list, np.ndarray)):
            for job_id in job_specifier:
                self.remove_job(job_specifier=job_id, _unprotect=_unprotect)
            return
        if self.db.view_mode:
            raise EnvironmentError("copy_to: is not available in Viewermode !")
        job = self.inspect(job_specifier=job_specifier)
        if job is None:
            state.logger.warning(
                "Job '%s' does not exist and could not be removed",
                str(job_specifier),
            )
            return
        try:
            if _unprotect:
                job.remove_child()
            else:
                job.remove()
        except IOError as _:
            state.logger.debug(
                "hdf file does not exist. Removal from database will be attempted."
            )
            self.db.delete_item(job.id)

    def remove_jobs(self, recursive=False, progress=True, silently=False):
        """
        Remove all jobs in the current project and in all subprojects if recursive=True is selected - see also
        remove_job().

        For safety, the user is asked via input() to confirm the removal. To bypass this
        interactive interruption, use `remove_jobs(silently=True)`.

        Args:
            recursive (bool): [True/False] delete all jobs in all subprojects - default=False
            progress (bool): if True (default), add an interactive progress bar to the iteration
            silently (bool): if True the safety check is disabled - default=False
        """
        if not isinstance(recursive, bool):
            raise ValueError("recursive must be a boolean")
        if silently:
            confirmed = "y"
        else:
            confirmed = None
        while confirmed not in ["y", "n"]:
            if confirmed is None:
                confirmed = input(
                    "Are you sure you want to delete all jobs from "
                    + f"'{self.base_name}'? y/(n)"
                ).lower()
            else:
                confirmed = input(
                    "Invalid response. Please enter 'y' (yes) or 'n' (no): "
                ).lower()
        if confirmed == "y":
            self._remove_jobs_helper(recursive=recursive, progress=progress)
        else:
            print(f"No jobs removed from '{self.base_name}'.")

    @deprecate(
        message="Use pr.remove_jobs(silently=True) rather than pr.remove_jobs_silently()."
    )
    def remove_jobs_silently(self, recursive=False, progress=True):
        self.remove_jobs(recursive=recursive, progress=progress, silently=True)

    def compress_jobs(self, recursive=False):
        """
        Compress all finished jobs in the current project and in all subprojects if recursive=True is selected.

        Args:
            recursive (bool): [True/False] compress all jobs in all subprojects - default=False
        """
        for job_id in self.get_job_ids(recursive=recursive):
            job = self.inspect(job_id)
            if job.status == "finished":
                job.compress()

    def delete_output_files_jobs(self, recursive=False):
        """
        Delete the output files of all finished jobs in the current project and in all subprojects if recursive=True is
        selected.

        Args:
            recursive (bool): [True/False] delete the output files of all jobs in all subprojects - default=False
        """
        for job_id in self.get_job_ids(recursive=recursive):
            job = self.inspect(job_id)
            if job.status == "finished":
                for file in job.files.list():
                    fullname = os.path.join(job.working_directory, file)
                    if os.path.isfile(fullname) and ".h5" not in fullname:
                        os.remove(fullname)
                    elif os.path.isdir(fullname):
                        os.removedirs(fullname)

    def remove(self, enable=False, enforce=False):
        """
        Delete all the whole project including all jobs in the project and its subprojects

        Args:
            enforce (bool): [True/False] delete jobs even though they are used in other projects - default=False
            enable (bool): [True/False] enable this command.
        """
        if enable is not True:
            raise ValueError(
                "To prevent users from accidentally deleting files - enable has to be set to True."
            )
        if not self.db.view_mode:
            self._remove_jobs_helper(recursive=True)
            for file in self.list_files():
                os.remove(os.path.join(self.path, file))
            if enforce:
                print("remove directory: {}".format(self.path))
                shutil.rmtree(self.path, ignore_errors=True)
            else:
                for root, *_ in os.walk(self.path, topdown=False):
                    # dirs and files return values of the iterator are not updated when removing files, so we need to
                    # manually call listdir
                    if len(os.listdir(root)) == 0:
                        root = root.rstrip(os.sep)
                        # the project was symlinked before being deleted
                        if os.path.islink(root):
                            os.rmdir(os.readlink(root))
                            os.remove(root)
                        else:
                            os.rmdir(root)
        else:
            raise EnvironmentError("remove() is not available in view_mode!")

    def set_job_status(self, job_specifier, status, project=None):
        """
        Set the status of a particular job

        Args:
            job_specifier (str): name of the job or job ID
            status (str): job status can be one of the following ['initialized', 'appended', 'created', 'submitted',
                         'running', 'aborted', 'collect', 'suspended', 'refresh', 'busy', 'finished']
            project (str): project path
        """
        if project is None:
            project = self.project_path
        set_job_status(
            database=self.db,
            sql_query=self.sql_query,
            user=self.user,
            project_path=project,
            job_specifier=job_specifier,
            status=status,
        )

    def values(self):
        """
        All items in the current project - this includes jobs, sub projects/ groups/ folders and any kind of files

        Returns:
            list: items in the project
        """
        return [self[key] for key in self.keys()]

    def switch_to_viewer_mode(self):
        """
        Switch from user mode to viewer mode - if viewer_mode is enable pyiron has read only access to the database.
        """
        if not isinstance(self.db, FileTable):
            state.database.switch_to_viewer_mode()

    def switch_to_user_mode(self):
        """
        Switch from viewer mode to user mode - if viewer_mode is enable pyiron has read only access to the database.
        """
        if not isinstance(self.db, FileTable):
            state.database.switch_to_user_mode()

    def switch_to_local_database(self, file_name="pyiron.db", cwd=None):
        """
        Switch from central mode to local mode - if local_mode is enable pyiron is using a local database.

        Args:
            file_name (str): file name or file path for the local database
            cwd (str): directory where the local database is located
        """
        cwd = self.path if cwd is None else cwd
        state.database.switch_to_local_database(file_name=file_name, cwd=cwd)

    def switch_to_central_database(self):
        """
        Switch from local mode to central mode - if local_mode is enable pyiron is using a local database.
        """
        state.database.switch_to_central_database()

    def queue_delete_job(self, item):
        """
        Delete a job from the queuing system

        Args:
            item (int, GenericJob): Provide either the job_ID or the full hamiltonian

        Returns:
            str: Output from the queuing system as string - optimized for the Sun grid engine
        """
        if not self.view_mode:
            return queue_delete_job(item)
        else:
            raise EnvironmentError("copy_to: is not available in Viewermode !")

    @staticmethod
    def create_hdf(path, job_name):
        """
        Create an ProjectHDFio object to store project related information - for example aggregated data

        Args:
            path (str): absolute path
            job_name (str): name of the HDF5 container

        Returns:
            ProjectHDFio: HDF5 object
        """
        return ProjectHDFio(
            project=Project(path), file_name=job_name, h5_path="/" + job_name
        )

    @staticmethod
    def load_from_jobpath_string(job_path, convert_to_object=True):
        """
        Internal function to load an existing job either based on the job ID or based on the database entry dictionary.

        Args:
            job_path (str): string to reload the job from an HDF5 file - '/root_path/project_path/filename.h5/h5_path'
            convert_to_object (bool): convert the object to an pyiron object or only access the HDF5 file - default=True
                                      accessing only the HDF5 file is about an order of magnitude faster, but only
                                      provides limited functionality. Compare the GenericJob object to JobCore object.

        Returns:
            GenericJob, JobCore: Either the full GenericJob object or just a reduced JobCore object
        """
        from pyiron_base.jobs.job.path import JobPath

        job = JobPath(job_path)
        if convert_to_object:
            job = job.to_object()
        job.set_input_to_read_only()
        return job

    @staticmethod
    def get_external_input():
        """
        Get external input either from the HDF5 file of the ScriptJob object which executes the Jupyter notebook
        or from an input.json file located in the same directory as the Jupyter notebook.

        Returns:
            dict: Dictionary with external input
        """
        inputdict = Notebook.get_custom_dict()
        if inputdict is None:
            raise ValueError(
                "No input found, either there is an issue with your ScriptJob, "
                + "or your input.json file is not located in the same directory "
                + "as your Jupyter Notebook."
            )
        return inputdict

    @staticmethod
    def list_publications(bib_format="pandas"):
        """
        List the publications used in this project.

        Args:
            bib_format (str): ['pandas', 'dict', 'bibtex', 'apa']

        Returns:
            pandas.DataFrame/ list: list of publications in Bibtex format.
        """
        return state.publications.show(bib_format=bib_format)

    @staticmethod
    def queue_is_empty():
        """
        Check if the queue table is currently empty - no more jobs to wait for.

        Returns:
            bool: True if the table is empty, else False - optimized for the Sun grid engine
        """
        return queue_is_empty()

    @staticmethod
    def queue_enable_reservation(item):
        """
        Enable a reservation for a particular job within the queuing system

        Args:
            item (int, GenericJob): Provide either the job_ID or the full hamiltonian

        Returns:
            str: Output from the queuing system as string - optimized for the Sun grid engine
        """
        return queue_enable_reservation(item)

    @staticmethod
    def queue_check_job_is_waiting_or_running(item):
        """
        Check if a job is still listed in the queue system as either waiting or running.

        Args:
            item (int, GenericJob): Provide either the job_ID or the full hamiltonian

        Returns:
            bool: [True/False]
        """
        return queue_check_job_is_waiting_or_running(item)

    @staticmethod
    def wait_for_job(job, interval_in_s=5, max_iterations=100):
        """
        Sleep until the job is finished but maximum interval_in_s * max_iterations seconds.

        Args:
            job (GenericJob): Job to wait for
            interval_in_s (int): interval when the job status is queried from the database - default 5 sec.
            max_iterations (int): maximum number of iterations - default 100

        Raises:
            ValueError: max_iterations reached, job still running
        """
        wait_for_job(
            job=job, interval_in_s=interval_in_s, max_iterations=max_iterations
        )

    def wait_for_jobs(
        self,
        interval_in_s=5,
        max_iterations=100,
        recursive=True,
        ignore_exceptions=False,
    ):
        """
        Wait for the calculation in the project to be finished

        Args:
            interval_in_s (int): interval when the job status is queried from the database - default 5 sec.
            max_iterations (int): maximum number of iterations - default 100
            recursive (bool): search subprojects [True/False] - default=True
            ignore_exceptions (bool): ignore eventual exceptions when retrieving jobs - default=False

        Raises:
            ValueError: max_iterations reached, but jobs still running
        """
        wait_for_jobs(
            project=self,
            interval_in_s=interval_in_s,
            max_iterations=max_iterations,
            recursive=recursive,
            ignore_exceptions=ignore_exceptions,
        )

    @staticmethod
    @deprecate(message="Use state.logger.set_logging_level instead.")
    def set_logging_level(level, channel=None):
        """
        Set level for logger

        Args:
            level (str): 'DEBUG, INFO, WARN'
            channel (int): 0: file_log, 1: stream, None: both
        """
        state.logger.set_logging_level(level=level, channel=channel)

    @staticmethod
    def list_clusters():
        """
        List available computing clusters for remote submission

        Returns:
            list: List of computing clusters
        """
        return state.queue_adapter.list_clusters()

    @staticmethod
    def switch_cluster(cluster_name):
        """
        Switch to a different computing cluster

        Args:
            cluster_name (str): name of the computing cluster
        """
        state.queue_adapter.switch_cluster(cluster_name=cluster_name)

    @staticmethod
    def _is_hdf5_dir(item):
        """
        Static internal function to check if the current project directory belongs to an pyiron object

        Args:
            item (str): folder/ project name

        Returns:
            bool: [True/False]
        """
        it = item.split("_")
        if len(it) > 1:
            if "hdf5" in it[-1]:
                return True
        return False

    def __getitem__(self, item):
        """
        Get item from project

        Args:
            item (str, int): key

        Returns:
            Project, GenericJob, JobCore, dict, list, float: basically any kind of item inside the project.
        """
        if isinstance(item, slice):
            if not (item.start or item.stop or item.step):
                return self.values()
            print("slice: ", item)
            raise NotImplementedError("Implement if needed, e.g. for [:]")
        else:
            item_lst = item.split("/")
            if len(item_lst) > 1:
                try:
                    return self._get_item_helper(
                        item=item_lst[0], convert_to_object=False
                    ).__getitem__("/".join(item_lst[1:]))
                except ValueError:
                    return self._get_item_helper(
                        item=item_lst[0], convert_to_object=True
                    ).__getitem__("/".join(item_lst[1:]))
        return self._get_item_helper(item=item, convert_to_object=True)

    def __repr__(self):
        """
        Human readable string representation of the project object

        Returns:
            str: string representation
        """
        return str(
            {"groups": self.list_dirs(skip_hdf5=True), "nodes": self.list_nodes()}
        )

    def __getstate__(self):
        state_dict = super().__getstate__()
        state_dict.update(
            {
                "user": self.user,
                "sql_query": self.sql_query,
                "filter": self._filter,
                "inspect_mode": self._inspect_mode,
            }
        )
        return state_dict

    def __setstate__(self, state):
        super().__setstate__(state)
        self.user = state["user"]
        self.sql_query = state["sql_query"]
        self._filter = state["filter"]
        self._inspect_mode = state["inspect_mode"]
        self._data = None
        self._creator = Creator(project=self)
        self._loader = JobLoader(project=self)
        self._inspector = JobInspector(project=self)
        self.job_type = JobTypeChoice()
        self._maintenance = None

    def _get_item_helper(self, item, convert_to_object=True):
        """
        Internal helper function to get item from project

        Args:
            item (str, int): key
            convert_to_object (bool): convert the object to an pyiron object or only access the HDF5 file - default=True
                                      accessing only the HDF5 file is about an order of magnitude faster, but only
                                      provides limited functionality. Compare the GenericJob object to JobCore object.

        Returns:
            Project, GenericJob, JobCore, dict, list, float: basically any kind of item inside the project.
        """
        if item == "..":
            return self.parent_group
        try:
            item_save = _get_safe_job_name(name=item)
        except ValueError:
            item_save = None
        if item in self.list_nodes() or item_save in self.list_nodes():
            if self._inspect_mode or not convert_to_object:
                return self.inspect(item)
            return self.load(item)
        if item in self.list_files(extension="h5"):
            file_name = posixpath.join(self.path, "{}.h5".format(item))
            return ProjectHDFio(project=self, file_name=file_name)
        if item in self.list_files():
            file_name = posixpath.join(self.path, "{}".format(item))
            from pyiron_base.storage.filedata import load_file

            return load_file(file_name, project=self)
        if item in self.list_dirs():
            with self.open(item) as new_item:
                return new_item.copy()
        if item in os.listdir(self.path) and os.path.isdir(
            os.path.join(self.path, item)
        ):
            return self.open(item)
        raise ValueError("Unknown item: {}".format(item))

    def _remove_jobs_helper(self, recursive=False, progress=True):
        """
        Remove all jobs in the current project and in all subprojects if recursive=True is selected - see also
        remove_job()

        Args:
            recursive (bool): [True/False] delete all jobs in all subprojects - default=False
            progress (bool): if True (default), add an interactive progress bar to the iteration
        """
        if not isinstance(recursive, bool):
            raise ValueError("recursive must be a boolean")
        if self.db.view_mode:
<<<<<<< HEAD
            raise RuntimeError("copy_to: is not available in Viewermode !")
        job_df = self.job_table(
                recursive=recursive,
                columns=["id", "hamilton", "parentid", "masterid", "projectpath", "project", "job", "subjob"]
        )
        job_id_lst = job_df["id"]
        parents = set(job_df.parentid.dropna())
        masters = set(job_df.masterid.dropna())
        if not (parents.issubset(job_id_lst) and masters.issubset(job_id_lst)):
            assert False, "Somehow sort out out of project jobs"

        progress = tqdm(total=len(job_id_lst)) if progress else None
        for hamilton, sub_df in job_df.groupby("hamilton"):
            try:
                job_class = JobType.convert_str_to_class(JOB_CLASS_DICT, hamilton)
            except ValueError: # if job class is not registered in JOB_CLASS_DICT use generic routine
                from pyiron_base.jobs.job.generic import GenericJob
                job_class = GenericJob
            job_class._bulk_remove_jobs(self, sub_df, progress)
=======
            raise EnvironmentError("copy_to: is not available in Viewermode !")
        job_id_lst = self.get_job_ids(recursive=recursive)
        job_id_progress = tqdm(job_id_lst) if progress else job_id_lst
        for job_id in job_id_progress:
            try:
                self.remove_job(job_specifier=job_id)
                state.logger.debug("Remove job with ID {0} ".format(job_id))
            except (IndexError, Exception):
                state.logger.debug("Could not remove job with ID {0} ".format(job_id))
>>>>>>> 14f40e7d

    def _remove_files(self, pattern="*"):
        """
        Remove files within the current project

        Args:
            pattern (str): glob pattern - default="*"
        """
        if not self.view_mode:
            import glob

            pattern = posixpath.join(self.path, pattern)
            for f in glob.glob(pattern):
                state.logger.info("remove file {}".format(posixpath.basename(f)))
                os.remove(f)
        else:
            raise EnvironmentError("copy_to: is not available in Viewermode !")

    def _update_jobs_in_old_database_format(self, job_name):
        """

        Args:
            job_name (str):
        """
        if self.db is not None:
            db_entry_in_old_format = self.db.get_items_dict(
                {"job": job_name, "project": self.project_path[:-1]}
            )
            if db_entry_in_old_format and len(db_entry_in_old_format) == 1:
                self.db.item_update(
                    {"project": self.project_path}, db_entry_in_old_format[0]["id"]
                )
            elif db_entry_in_old_format:
                for entry in db_entry_in_old_format:
                    self.db.item_update({"project": self.project_path}, entry["id"])

    def pack(
        self,
        destination_path,
        csv_file_name="export.csv",
        compress=True,
        copy_all_files=False,
    ):
        """
        Export job table to a csv file and copy (and optionally compress) the project directory.

        Args:
            destination_path (str): gives the relative path, in which the project folder is copied and compressed
            csv_file_name (str): is the name of the csv file used to store the project table.
            compress (bool): if true, the function will compress the destination_path to a tar.gz file.
            copy_all_files (bool):
        """
        directory_to_transfer = os.path.basename(self.path[:-1])
        if destination_path == directory_to_transfer:
            raise ValueError(
                "The destination_path cannot have the same name as the project to compress."
            )
        export_archive.copy_files_to_archive(
            directory_to_transfer,
            destination_path,
            compressed=compress,
            copy_all_files=copy_all_files,
        )
        df = export_archive.export_database(
            self, directory_to_transfer, destination_path
        )
        df.to_csv(csv_file_name)

    def unpack(self, origin_path, csv_file_name="export.csv", compress=True):
        """
        by this function, job table is imported from a given csv file,
        and also the content of project directory is copied from a given path

        Args:
            origin_path (str): the relative path of a directory (or a compressed file without the tar.gz exention)
                            from which the project directory is copied.
            csv_file_name (str): the csv file from which the job_table is copied to the current project
            compress (bool): if True, it looks for a compressed file
        """
        csv_path = csv_file_name
        df = pandas.read_csv(csv_path, index_col=0)
        import_archive.import_jobs(
            self, archive_directory=origin_path, df=df, compressed=compress
        )

    @classmethod
    def register_tools(cls, name: str, tools):
        """
        Add a new creator to the project class.

        Example)

        >>> from pyiron_base import Project, Toolkit
        >>> class MyTools(Toolkit):
        ...     @property
        ...     def foo(self):
        ...         return 'foo'
        >>>
        >>> Project.register_tools('my_tools', MyTools)
        >>> pr = Project('scratch')
        >>> print(pr.my_tools.foo)
        'foo'

        The intent is then that pyiron submodules (e.g. `pyiron_atomistics`) define a new creator and in their
        `__init__.py` file only need to invoke `Project.register_creator('pyiron_submodule', SubmoduleCreator)`.
        Then whenever `pyiron_submodule` gets imported, all its functionality is available on the project.

        Args:
            name (str): The name for the newly registered property.
            tools (Toolkit): The tools to register.
        """
        if hasattr(cls, name):
            raise AttributeError(
                f"{cls.__name__} already has an attribute {name}. Please use a new name for registration."
            )
        setattr(cls, name, property(lambda self: tools(self)))

    def symlink(self, target_dir):
        """
        Move underlying project folder to target and create a symlink to it.

        The project itself does not change and is not updated in the database.  Instead the project folder is moved into
        a subdirectory of target_dir with the same name as the project and a symlink is placed in the previous project path
        pointing to the newly created one.

        If self.path is already a symlink pointing inside target_dir, this method will silently return.

        Args:
            target_dir (str): new parent folder for the project

        Raises:
            OSError: when calling this method on non-unix systems
            RuntimeError: the project path is already a symlink to somewhere else
            RuntimeError: the project path has submitted or running jobs inside it, wait until after they are finished
            RuntimeError: target already contains a subdirectory with the project name and it is not empty
        """
        target = os.path.join(target_dir, self.name)
        destination = self.path
        if destination[-1] == "/":
            destination = destination[:-1]
        if stat.S_ISLNK(os.lstat(destination).st_mode):
            if os.readlink(destination) == target:
                return
            raise RuntimeError(
                "Refusing to symlink and move a project that is already symlinked!"
            )
        if os.name != "posix":
            raise OSError("Symlinking projects is only supported on unix systems!")
        if len(self.job_table().query('status.isin(["submitted", "running"])')) > 0:
            raise RuntimeError(
                "Refusing to symlink and move a project that has submitted or running jobs!"
            )
        os.makedirs(target_dir, exist_ok=True)
        if os.path.exists(target):
            if len(os.listdir(target)) > 0:
                raise RuntimeError(
                    "Refusing to symlink and move a project to non-empty directory!"
                )
            else:
                os.rmdir(target)
        shutil.move(self.path, target_dir)
        os.symlink(target, destination)

    def unlink(self):
        """
        If the project folder is symlinked somewhere else remove the link and restore the original folder.

        If it is not symlinked, silently return.
        """
        path = self.path.rstrip(os.sep)
        if not stat.S_ISLNK(os.lstat(path).st_mode):
            return

        target = os.readlink(path)
        os.unlink(path)
        shutil.move(target, path)


class Creator:
    def __init__(self, project):
        self._job_factory = JobFactory(project=project)
        self._project = project

    @property
    def job(self):
        return self._job_factory

    @staticmethod
    def job_name(
        job_name: str,
        ndigits: Union[int, None] = 8,
        special_symbols: Union[Dict, None] = None,
    ):
        """
        Creation of job names with special symbol replacement and rounding of floating numbers

        Args:
            job_name (str/list): Job name
            ndigits (int/None): Decimal digits to round floats to a given precision. `None` if
                no rounding should be performed.
            special_symbols (dict): Replacement of special symbols.

        Returns:
            (str): Job name

        Default `special_symbols`: default_special_symbols_to_be_replaced
        """
        return _get_safe_job_name(
            name=job_name, ndigits=ndigits, special_symbols=special_symbols
        )

    job_name.__doc__ = job_name.__doc__.replace(
        "default_special_symbols_to_be_replaced", str(_special_symbol_replacements)
    )

    def table(self, job_name="table", delete_existing_job=False):
        """
        Create pyiron table

        Args:
            job_name (str): job name of the pyiron table job
            delete_existing_job (bool): Delete the existing table and run the analysis again.

        Returns:
            pyiron_base.table.datamining.TableJob
        """
        table = self.job.TableJob(
            job_name=job_name, delete_existing_job=delete_existing_job
        )
        table.analysis_project = self._project
        return table<|MERGE_RESOLUTION|>--- conflicted
+++ resolved
@@ -30,9 +30,6 @@
 from pyiron_base.storage.hdfio import ProjectHDFio
 from pyiron_base.utils.deprecate import deprecate
 from pyiron_base.interfaces.has_groups import HasGroups
-<<<<<<< HEAD
-from pyiron_base.jobs.job.jobtype import JOB_CLASS_DICT, JobType, JobTypeChoice, JobFactory
-=======
 from pyiron_base.jobs.flex.factory import create_job_factory
 from pyiron_base.jobs.job.util import _special_symbol_replacements, _get_safe_job_name
 from pyiron_base.jobs.job.jobtype import (
@@ -41,7 +38,6 @@
     JobFactory,
     JOB_CLASS_DICT,
 )
->>>>>>> 14f40e7d
 from pyiron_base.jobs.job.extension.server.queuestatus import (
     queue_delete_job,
     queue_is_empty,
@@ -1700,7 +1696,6 @@
         if not isinstance(recursive, bool):
             raise ValueError("recursive must be a boolean")
         if self.db.view_mode:
-<<<<<<< HEAD
             raise RuntimeError("copy_to: is not available in Viewermode !")
         job_df = self.job_table(
                 recursive=recursive,
@@ -1720,17 +1715,6 @@
                 from pyiron_base.jobs.job.generic import GenericJob
                 job_class = GenericJob
             job_class._bulk_remove_jobs(self, sub_df, progress)
-=======
-            raise EnvironmentError("copy_to: is not available in Viewermode !")
-        job_id_lst = self.get_job_ids(recursive=recursive)
-        job_id_progress = tqdm(job_id_lst) if progress else job_id_lst
-        for job_id in job_id_progress:
-            try:
-                self.remove_job(job_specifier=job_id)
-                state.logger.debug("Remove job with ID {0} ".format(job_id))
-            except (IndexError, Exception):
-                state.logger.debug("Could not remove job with ID {0} ".format(job_id))
->>>>>>> 14f40e7d
 
     def _remove_files(self, pattern="*"):
         """
