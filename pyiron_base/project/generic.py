--- conflicted
+++ resolved
@@ -243,11 +243,7 @@
         """
         job_id = self.get_job_id(new_job_name)
         if job_id is not None:
-<<<<<<< HEAD
-            state.logger.info("create_from_job has already job_id {}!".format(job_id))
-=======
             state.logger.info(f"create_from_job: {new_job_name} has already job_id {job_id}!")
->>>>>>> b78a9e9c
             return None
 
         print("job_old: ", job_old.status)
