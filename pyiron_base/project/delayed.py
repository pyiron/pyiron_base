import hashlib
import inspect
import re
import time
from concurrent.futures import Future
from typing import Dict, List, Optional, Tuple

import cloudpickle

from pyiron_base.jobs.job.extension.server.generic import Server


class JobFuture(Future):
    def __init__(self, job):
        super().__init__()
        self._job = job

    def done(self):
        return self._job.status.finished

    def result(self):
        while not self.done():
            time.sleep(0.1)
        self._job.storage.from_hdf(hdf=self._job.project_hdf5)
        return self._job.output["result"]


def draw(node_dict: Dict[str, object], edge_lst: List[List[str]]) -> None:
    """
    Draw graph of nodes and edges

    Args:
        node_dict (Dict[str, object]): Dictionary of nodes
        edge_lst (List[List[str]]): List of edges
    """
    import networkx as nx
    from IPython.display import SVG, display

    graph = nx.DiGraph()
    for k, v in node_dict.items():
        graph.add_node(k, label=str(k).rsplit("_", 1)[0] + "=" + str(v))
    for edge in edge_lst:
        graph.add_edge(edge[1], edge[0])
    svg = nx.nx_agraph.to_agraph(graph).draw(prog="dot", format="svg")
    display(SVG(svg))


def evaluate_function(funct: callable, input_dict: dict) -> object:
    """
    Evaluate python function by using the input dictionary as *args and **kwargs

    Args:
        funct (callable): the function to evaluate
        input_dict (dict): input dictionary

    Returns:
        object: output of the evaluated function
    """
    input_dict = recursive_dict_resolve(input_dict=input_dict)
    if "kwargs" in input_dict.keys():
        input_dict.update(input_dict.pop("kwargs"))
    if "args" in input_dict.keys():
        args = input_dict.pop("args")
        return funct(*args, **input_dict)
    else:
        return funct(**input_dict)


def get_function_parameter_dict(funct: callable) -> dict:
    """
    Get dictionary of parameters for a function

    Args:
        funct (callable): the function to get the parameters for

    Returns:
        dict: parameters for the function
    """
    return {
        k: None if v.default == inspect._empty else v.default
        for k, v in inspect.signature(funct).parameters.items()
    }


def get_graph(
    obj: object,
    obj_name: Optional[str] = None,
    nodes_dict: dict = {},
    edges_lst: list = [],
    link_node: Optional[str] = None,
) -> Tuple[dict, list]:
    """
    Get dictionary of nodes with node names as keys and node objects as values. In addition, generate a list of edges,
    consisting of pairs of node names which are linked together.

    Args:
        obj (object): Object to generate dictionary of nodes and list of edges
        obj_name (str): Name of the object
        nodes_dict (dict): Dictionary of nodes
        edges_lst (list): List of edges
        link_node (str): Name of the node to link to

    Returns:
        dict, list: dictionary of nodes and list of edges
    """
    node_name = get_node_name(node=obj, node_name=obj_name)
    nodes_dict.update({node_name: obj})
    if link_node is not None:
        edges_lst.append([link_node, node_name])
    if isinstance(obj, DelayedObject):
        for k, v in obj._input.items():
            if k == "kwargs":
                for sk, sv in v.items():
                    nodes_dict, edges_lst = get_graph(
                        obj=sv,
                        obj_name=sk,
                        nodes_dict=nodes_dict,
                        edges_lst=edges_lst,
                        link_node=node_name,
                    )
            else:
                nodes_dict, edges_lst = get_graph(
                    obj=v,
                    obj_name=k,
                    nodes_dict=nodes_dict,
                    edges_lst=edges_lst,
                    link_node=node_name,
                )
    elif isinstance(obj, dict) and any(
        [isinstance(v, DelayedObject) for v in obj.values()]
    ):
        for k, v in obj.items():
            nodes_dict, edges_lst = get_graph(
                obj=v,
                obj_name=k,
                nodes_dict=nodes_dict,
                edges_lst=edges_lst,
                link_node=node_name,
            )
    elif isinstance(obj, list) and any([isinstance(v, DelayedObject) for v in obj]):
        for k, v in enumerate(obj):
            nodes_dict, edges_lst = get_graph(
                obj=v,
                obj_name=str(k),
                nodes_dict=nodes_dict,
                edges_lst=edges_lst,
                link_node=node_name,
            )
    return nodes_dict, edges_lst


def get_hash(binary: bytes) -> str:
    """
    Get the hash of a binary string - remove the specification of jupyter kernel from hash to be deterministic

    Args:
        binary (bytes): binary string to hash

    Returns:
        str: hash of the binary string
    """
    binary_no_ipykernel = re.sub(b"(?<=/ipykernel_)(.*)(?=/)", b"", binary)
    return str(hashlib.md5(binary_no_ipykernel).hexdigest())


def get_node_name(node: object, node_name: Optional[str] = None) -> str:
    """
    Get name of the node

    Args:
        node (object): Node to get the name for
        node_name (str): Name of the node in case it is already defined

    Returns:
        str: name of the node
    """
    if isinstance(node, DelayedObject) and node_name is None:
        try:
            node_name = node._function.__name__
        except TypeError:
            node_name = str(node).replace("<", "").replace(" object at ", "")
    if node_name is None:
        try:
            node_name = node.__name__
        except AttributeError:
            node_name = str(type(node))
    try:
        return node_name + "_" + get_hash(binary=cloudpickle.dumps(node))
    except TypeError:
        return node_name


def recursive_dict_resolve(input_dict: dict) -> dict:
    """
    Recursively resolve the dictionary to call result() on all objects of type DelayedObject

    Args:
        input_dict (dict): dictionary to recursively resolve

    Returns:
        dict: resolved dictionary
    """
    output_dict = {}
    for k, v in input_dict.items():
        if isinstance(v, DelayedObject):
            output_dict[k] = v.pull()
        elif isinstance(v, dict):
            output_dict[k] = recursive_dict_resolve(input_dict=v)
        elif isinstance(v, list):
            output_dict[k] = list(
                recursive_dict_resolve(
                    input_dict={k: v for k, v in enumerate(v)}
                ).values()
            )
        else:
            output_dict[k] = v
    return output_dict


class Selector:
    def __init__(self, obj: object, selector: str):
        self._obj = obj
        self._selector = selector

    def __getattr__(self, name: str):
        if self._selector == "files" and name in self._obj._output_file_lst:
            obj_copy = self._obj.__copy__()
            obj_copy._output_file = name
            return obj_copy
        elif self._selector == "output" and name in self._obj._output_key_lst:
            obj_copy = self._obj.__copy__()
            obj_copy._output_key = name
            return obj_copy
        else:
            return self.__getattribute__(name)


class DelayedObject:
    def __init__(
        self,
        function: callable,
        *args,
        output_key: Optional[str] = None,
        output_file: Optional[str] = None,
        output_file_lst: list = [],
        output_key_lst: list = [],
        list_length: Optional[int] = None,
        list_index: Optional[int] = None,
        input_prefix_key: Optional[str] = None,
        **kwargs,
    ):
        self._input = {}
        self._function = function
        try:
            self._input.update(
                inspect.signature(self._function).bind(*args, **kwargs).arguments
            )
        except TypeError:
            pass
        self.__name__ = "DelayedObject"
        self._result = None
        self._python_function = None
        self._job = None
        self._server = Server()
        self._output_key = output_key
        self._output_file = output_file
        self._output_key_lst = output_key_lst
        self._output_file_lst = output_file_lst
        self._list_length = list_length
        self._list_index = list_index
        self._input_prefix_key = input_prefix_key

    @property
    def input(self):
        if self._input_prefix_key is not None and self._input_prefix_key in self._input:
            return self._input[self._input_prefix_key]
        else:
            return self._input

    @property
    def server(self):
        return self._server

    def draw(self):
        node_dict, edge_lst = self.get_graph()
        draw(node_dict=node_dict, edge_lst=edge_lst)

    def get_python_result(self):
        if isinstance(self._result, dict) and self._output_key is not None:
            return self._result[str(self._output_key)]
        elif isinstance(self._result, list):
            if self._list_index is not None:
                return self._result[self._list_index]
            elif self._output_key is not None:
                return self._result[int(self._output_key)]
            else:
                return self._result
        elif self._output_key is not None:
            return getattr(self._result.output, self._output_key)
        else:
            return self._result

    def get_file_result(self):
        return getattr(self._result.files, self._output_file)

    def pull(self):
        if self._result is None:
            if (
                "_return_job_object"
                in inspect.signature(self._function).parameters.keys()
            ):
                self._input.update(
                    {"_server_obj": self.server, "_return_job_object": True}
                )
<<<<<<< HEAD
                self._job = evaluate_function(funct=self._function, input_dict=self._input)
=======
                self._result = evaluate_function(
                    funct=self._function, input_dict=self._input
                )
>>>>>>> b258bc5f
                self._job.run()
                self._result = self._job.output["result"]
            else:
                self._input.update({"_server_obj": self.server})
                self._result = evaluate_function(
                    funct=self._function, input_dict=self._input
                )
        if self._output_key is not None:
            return self.get_python_result()
        elif self._output_file is not None:
            return self.get_file_result()
        elif isinstance(self._result, list) and self._list_index is not None:
            return self._result[self._list_index]
        elif isinstance(self._result, dict) and self._list_index is not None:
            return self._result[str(self._list_index)]
        else:
            return self._result

    def get_graph(self):
        return get_graph(obj=self, nodes_dict={}, edges_lst=[], link_node=None)

    def __copy__(self):
        obj_copy = DelayedObject(
            function=self._function,
            output_key=self._output_key,
            output_file=self._output_file,
            output_file_lst=self._output_file_lst,
            output_key_lst=self._output_key_lst,
            list_length=self._list_length,
            list_index=self._list_index,
            input_prefix_key=self._input_prefix_key,
        )
        obj_copy._python_function = self._python_function
        obj_copy._input = self._input
        obj_copy._result = self._result
        obj_copy._server.from_dict(self._server.to_dict())
        return obj_copy

    def __getattr__(self, name):
        if name in ["files", "output"]:
            return Selector(obj=self, selector=name)
        else:
            return self.__getattribute__(name)

    def __iter__(self):
        if self._list_length is not None and self._list_index is None:
            for i in range(self._list_length):
                obj = self.__copy__()
                obj._list_index = i
                yield obj
        else:
            raise TypeError(
                "'DelayedObject' object is not iterable, when self._list_length = None."
            )<|MERGE_RESOLUTION|>--- conflicted
+++ resolved
@@ -312,13 +312,9 @@
                 self._input.update(
                     {"_server_obj": self.server, "_return_job_object": True}
                 )
-<<<<<<< HEAD
-                self._job = evaluate_function(funct=self._function, input_dict=self._input)
-=======
-                self._result = evaluate_function(
+                self._job = evaluate_function(
                     funct=self._function, input_dict=self._input
                 )
->>>>>>> b258bc5f
                 self._job.run()
                 self._result = self._job.output["result"]
             else:
