# coding: utf-8
# Copyright (c) Max-Planck-Institut für Eisenforschung GmbH - Computational Materials Design (CM) Department
# Distributed under the terms of "New BSD License", see the LICENSE file.
"""
The Jobtable module provides a set of top level functions to interact with the database.
"""

import numpy as np
from pyiron_base.database.filetable import FileTable

__author__ = "Jan Janssen"
__copyright__ = (
    "Copyright 2020, Max-Planck-Institut für Eisenforschung GmbH - "
    "Computational Materials Design (CM) Department"
)
__version__ = "1.0"
__maintainer__ = "Jan Janssen"
__email__ = "janssen@mpie.de"
__status__ = "production"
__date__ = "Sep 1, 2017"


<<<<<<< HEAD
=======
def get_jobs(database, sql_query, user, project_path, recursive=True, columns=None):
    """
    Internal function to return the jobs as dictionary rather than a pandas.Dataframe

    Args:
        database (DatabaseAccess): Database object
        sql_query (str): SQL query to enter a more specific request
        user (str): username of the user whoes user space should be searched
        project_path (str): root_path - this is in contrast to the project_path in GenericPath
        recursive (bool): search subprojects [True/False]
        columns (list): by default only the columns ['id', 'project'] are selected, but the user can select a subset
                        of ['id', 'status', 'chemicalformula', 'job', 'subjob', 'project', 'projectpath', 'timestart',
                        'timestop', 'totalcputime', 'computer', 'hamilton', 'hamversion', 'parentid', 'masterid']

    Returns:
        dict: columns are used as keys and point to a list of the corresponding values
    """
    if not isinstance(database, FileTable):
        if columns is None:
            columns = ["id", "project"]
        df = database.job_table(
            sql_query=sql_query,
            user=user,
            project_path=project_path,
            recursive=recursive,
            columns=columns,
        )
        if len(df) == 0:
            return {key: list() for key in columns}
        return df.to_dict(orient="list")
    else:
        return database.get_jobs(
            project=project_path, recursive=recursive, columns=columns
        )


def get_job_ids(database, sql_query, user, project_path, recursive=True):
    """
    Return the job IDs matching a specific query

    Args:
        database (DatabaseAccess): Database object
        sql_query (str): SQL query to enter a more specific request
        user (str): username of the user whoes user space should be searched
        project_path (str): root_path - this is in contrast to the project_path in GenericPath
        recursive (bool): search subprojects [True/False]

    Returns:
        list: a list of job IDs
    """
    if not isinstance(database, FileTable):
        return get_jobs(
            database=database,
            sql_query=sql_query,
            user=user,
            project_path=project_path,
            recursive=recursive,
            columns=["id"],
        )["id"]
    else:
        return database.get_job_ids(project=project_path, recursive=recursive)

>>>>>>> 14f40e7d

def get_child_ids(database, sql_query, user, project_path, job_specifier, status=None):
    """
    Get the childs for a specific job

    Args:
        database (DatabaseAccess): Database object
        sql_query (str): SQL query to enter a more specific request
        user (str): username of the user whoes user space should be searched
        project_path (str): root_path - this is in contrast to the project_path in GenericPath
        job_specifier (str): name of the master job or the master jobs job ID
        status (str): filter childs which match a specific status - None by default

    Returns:
        list: list of child IDs
    """
    if not isinstance(database, FileTable):
        id_master = get_job_id(database, sql_query, user, project_path, job_specifier)
        if id_master is None:
            return []
        else:
            search_dict = {"masterid": str(id_master)}
            if status is not None:
                search_dict["status"] = status
            return sorted(
                [
                    job["id"]
                    for job in database.get_items_dict(
                        search_dict, return_all_columns=False
                    )
                ]
            )
    else:
        return database.get_child_ids(job_specifier=job_specifier, project=project_path)


def get_job_id(database, sql_query, user, project_path, job_specifier):
    """
    get the job_id for job named job_name in the local project path from database

    Args:
        database (DatabaseAccess): Database object
        sql_query (str): SQL query to enter a more specific request
        user (str): username of the user whoes user space should be searched
        project_path (str): root_path - this is in contrast to the project_path in GenericPath
        job_specifier (str): name of the job or job ID

    Returns:
        int: job ID of the job
    """
    if not isinstance(database, FileTable):
        if isinstance(job_specifier, (int, np.integer)):
            return job_specifier  # is id

        job_dict = database._job_dict(
            sql_query=sql_query,
            user=user,
            project_path=project_path,
            recursive=False,
            job=job_specifier,
        )
        if len(job_dict) == 0:
            job_dict = database._job_dict(
                sql_query=sql_query,
                user=user,
                project_path=project_path,
                recursive=True,
                job=job_specifier,
            )
        if len(job_dict) == 0:
            return None
        elif len(job_dict) == 1:
            return job_dict[0]["id"]
        else:
            raise ValueError(
                "job name '{0}' in this project '{1}' is not unique '{2}".format(
                    job_specifier, project_path, job_dict
                )
            )
    else:
        return database.get_job_id(job_specifier=job_specifier, project=project_path)


def set_job_status(database, sql_query, user, project_path, job_specifier, status):
    """
    Set the status of a particular job

    Args:
        database (DatabaseAccess/ FileTable): Database object
        sql_query (str): SQL query to enter a more specific request
        user (str): username of the user whoes user space should be searched
        project_path (str): root_path - this is in contrast to the project_path in GenericPath
        job_specifier (str): name of the job or job ID
        status (str): job status can be one of the following ['initialized', 'appended', 'created', 'submitted',
                     'running', 'aborted', 'collect', 'suspended', 'refresh', 'busy', 'finished']

    """
    database.set_job_status(
        job_id=get_job_id(
            database=database,
            sql_query=sql_query,
            user=user,
            project_path=project_path,
            job_specifier=job_specifier,
        ),
        status=status,
    )


def get_job_status(database, sql_query, user, project_path, job_specifier):
    """
    Get the status of a particular job

    Args:
        database (DatabaseAccess): Database object
        sql_query (str): SQL query to enter a more specific request
        user (str): username of the user whoes user space should be searched
        project_path (str): root_path - this is in contrast to the project_path in GenericPath
        job_specifier (str): name of the job or job ID

    Returns:
        str: job status can be one of the following ['initialized', 'appended', 'created', 'submitted', 'running',
             'aborted', 'collect', 'suspended', 'refresh', 'busy', 'finished']
    """

    return database.get_job_status(
        job_id=get_job_id(
            database=database,
            sql_query=sql_query,
            user=user,
            project_path=project_path,
            job_specifier=job_specifier,
        )
    )


def get_job_working_directory(database, sql_query, user, project_path, job_specifier):
    """
    Get the working directory of a particular job

    Args:
        database (DatabaseAccess): Database object
        sql_query (str): SQL query to enter a more specific request
        user (str): username of the user whoes user space should be searched
        project_path (str): root_path - this is in contrast to the project_path in GenericPath
        job_specifier (str): name of the job or job ID

    Returns:
        str: working directory as absolute path
    """
    return database.get_job_working_directory(
        job_id=get_job_id(
            database=database,
            sql_query=sql_query,
            user=user,
            project_path=project_path,
            job_specifier=job_specifier,
        )
    )<|MERGE_RESOLUTION|>--- conflicted
+++ resolved
@@ -18,73 +18,6 @@
 __email__ = "janssen@mpie.de"
 __status__ = "production"
 __date__ = "Sep 1, 2017"
-
-
-<<<<<<< HEAD
-=======
-def get_jobs(database, sql_query, user, project_path, recursive=True, columns=None):
-    """
-    Internal function to return the jobs as dictionary rather than a pandas.Dataframe
-
-    Args:
-        database (DatabaseAccess): Database object
-        sql_query (str): SQL query to enter a more specific request
-        user (str): username of the user whoes user space should be searched
-        project_path (str): root_path - this is in contrast to the project_path in GenericPath
-        recursive (bool): search subprojects [True/False]
-        columns (list): by default only the columns ['id', 'project'] are selected, but the user can select a subset
-                        of ['id', 'status', 'chemicalformula', 'job', 'subjob', 'project', 'projectpath', 'timestart',
-                        'timestop', 'totalcputime', 'computer', 'hamilton', 'hamversion', 'parentid', 'masterid']
-
-    Returns:
-        dict: columns are used as keys and point to a list of the corresponding values
-    """
-    if not isinstance(database, FileTable):
-        if columns is None:
-            columns = ["id", "project"]
-        df = database.job_table(
-            sql_query=sql_query,
-            user=user,
-            project_path=project_path,
-            recursive=recursive,
-            columns=columns,
-        )
-        if len(df) == 0:
-            return {key: list() for key in columns}
-        return df.to_dict(orient="list")
-    else:
-        return database.get_jobs(
-            project=project_path, recursive=recursive, columns=columns
-        )
-
-
-def get_job_ids(database, sql_query, user, project_path, recursive=True):
-    """
-    Return the job IDs matching a specific query
-
-    Args:
-        database (DatabaseAccess): Database object
-        sql_query (str): SQL query to enter a more specific request
-        user (str): username of the user whoes user space should be searched
-        project_path (str): root_path - this is in contrast to the project_path in GenericPath
-        recursive (bool): search subprojects [True/False]
-
-    Returns:
-        list: a list of job IDs
-    """
-    if not isinstance(database, FileTable):
-        return get_jobs(
-            database=database,
-            sql_query=sql_query,
-            user=user,
-            project_path=project_path,
-            recursive=recursive,
-            columns=["id"],
-        )["id"]
-    else:
-        return database.get_job_ids(project=project_path, recursive=recursive)
-
->>>>>>> 14f40e7d
 
 def get_child_ids(database, sql_query, user, project_path, job_specifier, status=None):
     """
