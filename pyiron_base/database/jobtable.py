# coding: utf-8
# Copyright (c) Max-Planck-Institut für Eisenforschung GmbH - Computational Materials Design (CM) Department
# Distributed under the terms of "New BSD License", see the LICENSE file.
"""
The Jobtable module provides a set of top level functions to interact with the database.
"""

import numpy as np
from pyiron_base.database.filetable import FileTable

__author__ = "Jan Janssen"
__copyright__ = (
    "Copyright 2020, Max-Planck-Institut für Eisenforschung GmbH - "
    "Computational Materials Design (CM) Department"
)
__version__ = "1.0"
__maintainer__ = "Jan Janssen"
__email__ = "janssen@mpie.de"
__status__ = "production"
__date__ = "Sep 1, 2017"


def get_jobs(database, sql_query, user, project_path, recursive=True, columns=None):
    """
    Internal function to return the jobs as dictionary rather than a pandas.Dataframe

    Args:
        database (DatabaseAccess): Database object
        sql_query (str): SQL query to enter a more specific request
        user (str): username of the user whoes user space should be searched
        project_path (str): root_path - this is in contrast to the project_path in GenericPath
        recursive (bool): search subprojects [True/False]
        columns (list): by default only the columns ['id', 'project'] are selected, but the user can select a subset
                        of ['id', 'status', 'chemicalformula', 'job', 'subjob', 'project', 'projectpath', 'timestart',
                        'timestop', 'totalcputime', 'computer', 'hamilton', 'hamversion', 'parentid', 'masterid']

    Returns:
        dict: columns are used as keys and point to a list of the corresponding values
    """
    if not isinstance(database, FileTable):
        if columns is None:
            columns = ["id", "project"]
        df = database.job_table(
            sql_query=sql_query,
            user=user,
            project_path=project_path,
            recursive=recursive,
            columns=columns,
        )
        if len(df) == 0:
            return {key: list() for key in columns}
        return df.to_dict(orient="list")
    else:
        return database.get_jobs(
            project=project_path, recursive=recursive, columns=columns
        )


def get_job_ids(database, sql_query, user, project_path, recursive=True):
    """
    Return the job IDs matching a specific query

    Args:
        database (DatabaseAccess): Database object
        sql_query (str): SQL query to enter a more specific request
        user (str): username of the user whoes user space should be searched
        project_path (str): root_path - this is in contrast to the project_path in GenericPath
        recursive (bool): search subprojects [True/False]

    Returns:
        list: a list of job IDs
    """
    if not isinstance(database, FileTable):
        return get_jobs(
            database=database,
            sql_query=sql_query,
            user=user,
            project_path=project_path,
            recursive=recursive,
<<<<<<< HEAD
            columns=["id"]
=======
            columns=["id"],
>>>>>>> 7dfcb245
        )["id"]
    else:
        return database.get_job_ids(project=project_path, recursive=recursive)


def get_child_ids(database, sql_query, user, project_path, job_specifier, status=None):
    """
    Get the childs for a specific job

    Args:
        database (DatabaseAccess): Database object
        sql_query (str): SQL query to enter a more specific request
        user (str): username of the user whoes user space should be searched
        project_path (str): root_path - this is in contrast to the project_path in GenericPath
        job_specifier (str): name of the master job or the master jobs job ID
        status (str): filter childs which match a specific status - None by default

    Returns:
        list: list of child IDs
    """
    if not isinstance(database, FileTable):
        id_master = get_job_id(database, sql_query, user, project_path, job_specifier)
        if id_master is None:
            return []
        else:
            search_dict = {"masterid": str(id_master)}
            if status is not None:
                search_dict["status"] = status
            return sorted(
                [
                    job["id"]
                    for job in database.get_items_dict(
                        search_dict, return_all_columns=False
                    )
                ]
            )
    else:
        return database.get_child_ids(job_specifier=job_specifier, project=project_path)


def get_job_id(database, sql_query, user, project_path, job_specifier):
    """
    get the job_id for job named job_name in the local project path from database

    Args:
        database (DatabaseAccess): Database object
        sql_query (str): SQL query to enter a more specific request
        user (str): username of the user whoes user space should be searched
        project_path (str): root_path - this is in contrast to the project_path in GenericPath
        job_specifier (str): name of the job or job ID

    Returns:
        int: job ID of the job
    """
    if not isinstance(database, FileTable):
        if isinstance(job_specifier, (int, np.integer)):
            return job_specifier  # is id

        job_dict = database._job_dict(
            sql_query=sql_query,
            user=user,
            project_path=project_path,
            recursive=False,
            job=job_specifier,
        )
        if len(job_dict) == 0:
            job_dict = database._job_dict(
                sql_query=sql_query,
                user=user,
                project_path=project_path,
                recursive=True,
                job=job_specifier,
            )
        if len(job_dict) == 0:
            return None
        elif len(job_dict) == 1:
            return job_dict[0]["id"]
        else:
            raise ValueError(
                "job name '{0}' in this project '{1}' is not unique '{2}".format(
                    job_specifier, project_path, job_dict
                )
            )
    else:
        return database.get_job_id(job_specifier=job_specifier, project=project_path)


def set_job_status(database, sql_query, user, project_path, job_specifier, status):
    """
    Set the status of a particular job

    Args:
        database (DatabaseAccess/ FileTable): Database object
        sql_query (str): SQL query to enter a more specific request
        user (str): username of the user whoes user space should be searched
        project_path (str): root_path - this is in contrast to the project_path in GenericPath
        job_specifier (str): name of the job or job ID
        status (str): job status can be one of the following ['initialized', 'appended', 'created', 'submitted',
                     'running', 'aborted', 'collect', 'suspended', 'refresh', 'busy', 'finished']

    """
    database.set_job_status(
        job_id=get_job_id(
            database=database,
            sql_query=sql_query,
            user=user,
            project_path=project_path,
            job_specifier=job_specifier,
        ),
        status=status,
    )


def get_job_status(database, sql_query, user, project_path, job_specifier):
    """
    Get the status of a particular job

    Args:
        database (DatabaseAccess): Database object
        sql_query (str): SQL query to enter a more specific request
        user (str): username of the user whoes user space should be searched
        project_path (str): root_path - this is in contrast to the project_path in GenericPath
        job_specifier (str): name of the job or job ID

    Returns:
        str: job status can be one of the following ['initialized', 'appended', 'created', 'submitted', 'running',
             'aborted', 'collect', 'suspended', 'refresh', 'busy', 'finished']
    """

    return database.get_job_status(
        job_id=get_job_id(
            database=database,
            sql_query=sql_query,
            user=user,
            project_path=project_path,
            job_specifier=job_specifier,
        )
    )


def get_job_working_directory(database, sql_query, user, project_path, job_specifier):
    """
    Get the working directory of a particular job

    Args:
        database (DatabaseAccess): Database object
        sql_query (str): SQL query to enter a more specific request
        user (str): username of the user whoes user space should be searched
        project_path (str): root_path - this is in contrast to the project_path in GenericPath
        job_specifier (str): name of the job or job ID

    Returns:
        str: working directory as absolute path
    """
    return database.get_job_working_directory(
        job_id=get_job_id(
            database=database,
            sql_query=sql_query,
            user=user,
            project_path=project_path,
            job_specifier=job_specifier,
        )
    )<|MERGE_RESOLUTION|>--- conflicted
+++ resolved
@@ -77,11 +77,7 @@
             user=user,
             project_path=project_path,
             recursive=recursive,
-<<<<<<< HEAD
-            columns=["id"]
-=======
             columns=["id"],
->>>>>>> 7dfcb245
         )["id"]
     else:
         return database.get_job_ids(project=project_path, recursive=recursive)
