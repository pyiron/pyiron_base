# coding: utf-8
# Copyright (c) Max-Planck-Institut für Eisenforschung GmbH - Computational Materials Design (CM) Department
# Distributed under the terms of "New BSD License", see the LICENSE file.
"""
File based database interface
"""

import datetime
import numpy as np
import os
import pandas
<<<<<<< HEAD
import datetime
from collections.abc import Iterable
=======
>>>>>>> 36d3f00e
from pyfileindex import PyFileIndex
from pyiron_base.interfaces.singleton import Singleton
from pyiron_base.database.generic import IsDatabase
from pyiron_base.storage.helper_functions import read_hdf5, write_hdf5

__author__ = "Jan Janssen"
__copyright__ = (
    "Copyright 2020, Max-Planck-Institut für Eisenforschung GmbH"
    " - Computational Materials Design (CM) Department"
)
__version__ = "1.0"
__maintainer__ = "Jan Janssen"
__email__ = "janssen@mpie.de"
__status__ = "production"
__date__ = "Sep 8, 2020"


table_columns = {
    "id": None,
    "status": None,
    "chemicalformula": None,
    "job": None,
    "subjob": None,
    "projectpath": None,
    "project": None,
    "hamilton": None,
    "hamversion": None,
    "timestart": None,
    "computer": None,
    "parentid": None,
    "username": None,
    "timestop": None,
    "totalcputime": None,
    "masterid": None,
}


class FileTable(IsDatabase, metaclass=Singleton):
    def __init__(self, project):
        self._fileindex = None
        self._job_table = None
        self._project = os.path.abspath(project)
        self._columns = list(table_columns.keys())
        self.force_reset()

    def add_item_dict(self, par_dict):
        """
        Create a new database item

        Args:
            par_dict (dict): Dictionary with the item values and column names as keys, like:
                              {'chemicalformula': 'BO',
                             'computer': 'localhost',
                             'hamilton': 'VAMPS',
                             'hamversion': '1.1',
                             'job': 'testing',
                             'subjob' : 'SubJob',
                             'parentid': 0L,
                             'myCol': 'Blubbablub',
                             'project': 'database.testing',
                             'projectpath': '/root/directory/tmp',
                             'status': 'KAAAA',
                             'timestart': datetime(2016, 5, 2, 11, 31, 4, 253377),
                             'timestop': datetime(2016, 5, 2, 11, 31, 4, 371165),
                             'totalcputime': 0.117788,
                             'username': 'Test'}

        Returns:
            int: Database ID of the item created as an int, like: 3
        """
        par_dict = dict((key.lower(), value) for key, value in par_dict.items())
        if len(self._job_table) != 0:
            job_id = np.max(self._job_table.id.values) + 1
        else:
            job_id = 1
        default_values = {
            "id": job_id,
            "status": "initialized",
            "chemicalformula": None,
            "timestart": datetime.datetime.now(),
        }
        par_dict_merged = table_columns.copy()
        par_dict_merged.update(default_values)
        par_dict_merged.update(par_dict)
        self._job_table = pandas.concat(
            [self._job_table, pandas.DataFrame([par_dict_merged])[self._columns]]
        ).reset_index(drop=True)
        return int(par_dict_merged["id"])

<<<<<<< HEAD
    def _item_update(self, par_dict, item_id):
        if isinstance(item_id, Iterable):
            item_id = item_id[-1]
        if isinstance(item_id, str):
            item_id = float(item_id)
        for k, v in par_dict.items():
            self._job_table.loc[self._job_table.id == int(item_id), k] = v

=======
>>>>>>> 36d3f00e
    def delete_item(self, item_id):
        """
        Delete Item from database

        Args:
            item_id (int): Databse Item ID (Integer), like: 38
        """
        item_id = int(item_id)
        if item_id in [int(v) for v in self._job_table.id.values]:
            self._job_table = self._job_table[
                self._job_table.id != item_id
            ].reset_index(drop=True)
        else:
            raise ValueError

    def force_reset(self):
        """
        Reset cache of the FileTable object
        """
        self._fileindex = PyFileIndex(
            path=self._project, filter_function=filter_function
        )
        df = pandas.DataFrame(self.init_table(fileindex=self._fileindex.dataframe))
        if len(df) != 0:
            df.id = df.id.astype(int)
            self._job_table = df[np.array(self._columns)]
        else:
            self._job_table = pandas.DataFrame({k: [] for k in self._columns})

    def get_child_ids(self, job_specifier, project=None, status=None):
        """
        Get the childs for a specific job

        Args:
            job_specifier (str): name of the master job or the master jobs job ID
            project (str): project_path - this is in contrast to the project_path in GenericPath
            status (str): filter childs which match a specific status - None by default

        Returns:
            list: list of child IDs
        """
        if project is None:
            project = self._project
        id_master = self.get_job_id(project=project, job_specifier=job_specifier)
        if id_master is None:
            return []
        else:
            if status is not None:
                id_lst = self._job_table[
                    (self._job_table.masterid == id_master)
                    & (self._job_table.status == status)
                ].id.values
            else:
                id_lst = self._job_table[
                    (self._job_table.masterid == id_master)
                ].id.values
            return sorted(id_lst)

    def get_item_by_id(self, item_id):
        """
        Get item from database by searching for a specific item Id.

        Args:
            item_id (int): Databse Item ID (Integer), like: 38

        Returns:
            dict: Dictionary where the key is the column name, like:
                    {'chemicalformula': u'BO',
                     'computer': u'localhost',
                     'hamilton': u'VAMPS',
                     'hamversion': u'1.1',
                     'id': 1,
                     'job': u'testing',
                     'masterid': None,
                     'parentid': 0,
                     'project': u'database.testing',
                     'projectpath': u'/root/directory/tmp',
                     'status': u'KAAAA',
                     'subjob': u'SubJob',
                     'timestart': datetime.datetime(2016, 5, 2, 11, 31, 4, 253377),
                     'timestop': datetime.datetime(2016, 5, 2, 11, 31, 4, 371165),
                     'totalcputime': 0.117788,
                     'username': u'Test'}
        """
        item_id = int(item_id)
        return {
            k: list(v.values())[0]
            for k, v in self._job_table[self._job_table.id == item_id].to_dict().items()
        }

    def get_items_dict(self, item_dict, return_all_columns=True):
        """
        Get list of jobs which fulfills the query in the dictionary

        Args:
            item_dict (dict): a dict type, which has a certain syntax for this function:
                              a normal dict like {'hamilton': 'VAMPE', 'hamversion': '1.1'} has similarities with a
                              simple query like
                                  select * from table_name where hamilton = 'VAMPE AND hamversion = '1.1'
                              as seen it puts an AND for every key, value combination in the dict and searches for it.

                              another syntax is for an OR statement, simply: {'hamilton': ['VAMPE', 'LAMMPS']}, the
                              query would be:
                                  select * from table_name where hamilton = 'VAMPE' OR hamilton = 'LAMMPS'

                              and lastly for a LIKE statement, simply: {'project': 'database.%'}, the query would be
                                  select * from table_name where project LIKE 'database.%'
                              that means you can simply add the syntax for a like statement like '%' and it will
                              automatically operate a like-search

                              of course you can also use a more complex select method, with everything in use:
                                  {'hamilton': ['VAMPE', 'LAMMPS'],
                                   'project': 'databse%',
                                   'hamversion': '1.1'}
                                  select * from table_name where (hamilton = 'VAMPE' Or hamilton = 'LAMMPS') AND
                                      (project LIKE 'database%') AND hamversion = '1.1'
            return_all_columns (bool): return all columns or only the 'id' - still the format stays the same.

        Returns:
            list: the function returns a list of dicts like get_items_sql, but it does not format datetime:
                 [{'chemicalformula': u'Ni108',
                  'computer': u'mapc157',
                  'hamilton': u'LAMMPS',
                  'hamversion': u'1.1',
                  'id': 24,
                  'job': u'DOF_1_0',
                  'parentid': 21L,
                  'project': u'lammps.phonons.Ni_fcc',
                  'projectpath': u'D:/PyIron/PyIron_data/projects',
                  'status': u'finished',
                  'timestart': datetime.datetime(2016, 6, 24, 10, 17, 3, 140000),
                  'timestop': datetime.datetime(2016, 6, 24, 10, 17, 3, 173000),
                  'totalcputime': 0.033,
                  'username': u'test'},
                 {'chemicalformula': u'Ni108',
                  'computer': u'mapc157',
                  'hamilton': u'LAMMPS',
                  'hamversion': u'1.1',
                  'id': 21,
                  'job': u'ref',
                  'parentid': 20L,
                  'project': u'lammps.phonons.Ni_fcc',
                  'projectpath': u'D:/PyIron/PyIron_data/projects',
                  'status': u'finished',
                  'timestart': datetime.datetime(2016, 6, 24, 10, 17, 2, 429000),
                  'timestop': datetime.datetime(2016, 6, 24, 10, 17, 2, 463000),
                  'totalcputime': 0.034,
                  'username': u'test'},.......]
        """
        df = self._job_table
        if not isinstance(item_dict, dict):
            raise TypeError
        for k, v in item_dict.items():
            if k in ["id", "parentid", "masterid"]:
                df = df[df[k] == int(v)]
            elif "%" not in str(v):
                df = df[df[k] == v]
            else:
                df = df[df[k].str.contains(v.replace("%", ""))]
        df_dict = df.to_dict()
        if return_all_columns:
            return [{k: v[i] for k, v in df_dict.items()} for i in df_dict["id"].keys()]
        else:
            return [{"id": i} for i in df_dict["id"].values()]

    def get_jobs(self, project=None, recursive=True, columns=None):
        """
        Get jobs as dictionary from filetable

        Args:
            project (str/ None): path to the project
            recursive (boolean): recursively iterate over all sub projects
            columns (list/ None): list of columns to return

        Returns:
            dict: job entries as dictionary
        """
        if project is None:
            project = self._project
        if columns is None:
            columns = ["id", "project"]
        df = self.job_table(
            sql_query=None,
            user=None,
            project_path=project,
            recursive=recursive,
            columns=columns,
        )
        if len(df) == 0:
            dictionary = {}
            for key in columns:
                dictionary[key] = list()
            return dictionary
            # return {key: list() for key in columns}
        dictionary = {}
        for key in df.keys():
            dictionary[key] = df[
                key
            ].tolist()  # ToDo: Check difference of tolist and to_list
        return dictionary

    def get_job_ids(self, project=None, recursive=True):
        """
        Get job IDs from filetable

        Args:
            project (str/ None): path to the project
            recursive (boolean): recursively iterate over all sub projects

        Returns:
            list/ None: list of job IDs
        """
        return self.get_jobs(project=project, recursive=recursive, columns=["id"])["id"]

    def get_job_id(self, job_specifier, project=None):
        """
        Get job ID from filetable

        Args:
            job_specifier (str): Job ID or job name
            project (str/ None): project_path as string

        Returns:
            int/ None: job ID
        """
        if project is None:
            project = self._project
        if isinstance(job_specifier, (int, np.integer)):
            return job_specifier  # is id

        job_specifier.replace(".", "_")
        job_id_lst = self._job_table[
            (self._job_table.project == project)
            & (self._job_table.job == job_specifier)
        ].id.values
        if len(job_id_lst) == 0:
            job_id_lst = self._job_table[
                self._job_table.project.str.contains(project)
                & (self._job_table.job == job_specifier)
            ].id.values
        if len(job_id_lst) == 0:
            return None
        elif len(job_id_lst) == 1:
            return int(job_id_lst[0])
        else:
            raise ValueError(
                "job name '{0}' in this project is not unique".format(job_specifier)
            )

    def get_job_status(self, job_id):
        """
        Get status of a given job selected by its job ID

        Args:
            job_id (int): job ID as integer

        Returns:
            str: status of the job
        """
        return self._job_table[self._job_table.id == job_id].status.values[0]

    def get_job_working_directory(self, job_id):
        """
        Get the working directory of a particular job

        Args:
            job_id (int): job ID as integer

        Returns:
            str: working directory as absolute path
        """
        try:
            db_entry = self.get_item_by_id(job_id)
            if db_entry and len(db_entry) > 0:
                job_name = db_entry["subjob"][1:]
                return os.path.join(
                    db_entry["project"],
                    job_name + "_hdf5",
                    job_name,
                )
            else:
                return None
        except KeyError:
            return None

    def init_table(self, fileindex, working_dir_lst=None):
        """
        Initialize the filetable class

        Args:
            fileindex (pandas.DataFrame): file system index for the current project path
            working_dir_lst (list/ None): list of working directories

        Returns:
            list: list of dictionaries
        """
        if working_dir_lst is None:
            working_dir_lst = []
        fileindex = fileindex[~fileindex.is_directory]
        fileindex = fileindex.iloc[fileindex.path.values.argsort()]
        job_lst = []
        for path, mtime in zip(fileindex.path, fileindex.mtime):
            try:  # Ignore HDF5 files which are not created by pyiron
                job_dict = self.get_extract(path, mtime)
            except (ValueError, OSError):
                pass
            else:
                job_dict["id"] = len(working_dir_lst) + 1
                working_dir_lst.append(
                    job_dict["project"][:-1] + job_dict["subjob"] + "_hdf5/"
                )
                if job_dict["project"] in working_dir_lst:
                    job_dict["masterid"] = (
                        working_dir_lst.index(job_dict["project"]) + 1
                    )
                else:
                    job_dict["masterid"] = None
                job_lst.append(job_dict)
        return job_lst

    def item_update(self, par_dict, item_id):
        """
        Modify Item in database

        Args:
            par_dict (dict): Dictionary of the parameters to be modified,, where the key is the column name.
                            {'job' : 'maximize',
                             'subjob' : 'testing',
                             ........}
            item_id (int, list): Database Item ID (Integer) - '38'  can also be [38]
        """
        if isinstance(item_id, list):
            item_id = item_id[0]
        if isinstance(item_id, str):
            item_id = float(item_id)
        for k, v in par_dict.items():
            self._job_table.loc[self._job_table.id == int(item_id), k] = v

    def set_job_status(self, job_id, status):
<<<<<<< HEAD
        super().set_job_status(job_id=job_id, status=status)
=======
        """
        Set job status

        Args:
            job_id (int): job ID as integer
            status (str): job status
        """
>>>>>>> 36d3f00e
        db_entry = self.get_item_by_id(item_id=job_id)
        write_hdf5(
            db_entry["project"] + db_entry["subjob"] + ".h5",
            status,
            title=db_entry["subjob"][1:] + "/status",
            overwrite="update",
        )

    def update(self):
        """
        Update the filetable cache
        """
        self._job_table.status = [
            self._get_job_status_from_hdf5(job_id)
            for job_id in self._job_table.id.values
        ]
        self._fileindex.update()
        if len(self._job_table) != 0:
            files_lst, working_dir_lst = zip(
                *[
                    [project + subjob[1:] + ".h5", project + subjob[1:] + "_hdf5"]
                    for project, subjob in zip(
                        self._job_table.project.values, self._job_table.subjob.values
                    )
                ]
            )
            df_new = self._fileindex.dataframe[
                ~self._fileindex.dataframe.is_directory
                & ~self._fileindex.dataframe.path.isin(files_lst)
            ]
        else:
            files_lst, working_dir_lst = [], []
            df_new = self._fileindex.dataframe[~self._fileindex.dataframe.is_directory]
        if len(df_new) > 0:
            job_lst = self.init_table(
                fileindex=df_new, working_dir_lst=list(working_dir_lst)
            )
            if len(job_lst) > 0:
                df = pandas.DataFrame(job_lst)[self._columns]
                if len(files_lst) != 0 and len(working_dir_lst) != 0:
                    self._job_table = pandas.concat([self._job_table, df]).reset_index(
                        drop=True
                    )
                else:
                    self._job_table = df

    @staticmethod
    def get_extract(path, mtime):
        basename = os.path.basename(path)
        job = os.path.splitext(basename)[0]
        time = datetime.datetime.fromtimestamp(mtime)
        return_dict = table_columns.copy()
        return_dict.update(
            {
                "status": get_job_status_from_file(hdf5_file=path, job_name=job),
                "job": job,
                "subjob": "/" + job,
                "project": os.path.dirname(path) + "/",
                "timestart": time,
                "timestop": time,
                "totalcputime": 0.0,
                "hamilton": get_hamilton_from_file(hdf5_file=path, job_name=job),
                "hamversion": get_hamilton_version_from_file(
                    hdf5_file=path, job_name=job
                ),
            }
        )
        del return_dict["id"]
        del return_dict["masterid"]
        return return_dict

    def _get_job_status_from_hdf5(self, job_id):
        db_entry = self.get_item_by_id(job_id)
        job_name = db_entry["subjob"][1:]
        return get_job_status_from_file(
            hdf5_file=os.path.join(db_entry["project"], job_name + ".h5"),
            job_name=job_name,
        )

    def _get_job_table(
        self,
        sql_query,
        user,
        project_path=None,
        recursive=True,
        columns=None,
        element_lst=None,
    ):
        self.update()
        if project_path is None:
            project_path = self._project
        if len(self._job_table) != 0:
            if recursive:
                return self._job_table[
                    self._job_table.project.str.contains(project_path)
                ]
            else:
                return self._job_table[self._job_table.project == project_path]
        else:
            return self._job_table

    def _get_table_headings(self, table_name=None):
        """
        Get column names

        Args:
            table_name (str): simple string of a table_name like: 'jobs_username'

        Returns:
            list: list of column names like:
                 ['id',
                 'parentid',
                 'masterid',
                 'projectpath',
                 'project',
                 'job',
                 'subjob',
                 'chemicalformula',
                 'status',
                 'hamilton',
                 'hamversion',
                 'username',
                 'computer',
                 'timestart',
                 'timestop',
                 'totalcputime']
        """
        return self._job_table.columns.values

    def _get_view_mode(self):
        return False


def filter_function(file_name):
    return ".h5" in file_name


def get_hamilton_from_file(hdf5_file, job_name):
    return read_hdf5(hdf5_file, job_name + "/TYPE").split(".")[-1].split("'")[0]


def get_hamilton_version_from_file(hdf5_file, job_name):
    return read_hdf5(hdf5_file, job_name + "/VERSION")


def get_job_status_from_file(hdf5_file, job_name):
    if os.path.exists(hdf5_file):
        return read_hdf5(hdf5_file, job_name + "/status")
    else:
        return None<|MERGE_RESOLUTION|>--- conflicted
+++ resolved
@@ -9,11 +9,8 @@
 import numpy as np
 import os
 import pandas
-<<<<<<< HEAD
 import datetime
 from collections.abc import Iterable
-=======
->>>>>>> 36d3f00e
 from pyfileindex import PyFileIndex
 from pyiron_base.interfaces.singleton import Singleton
 from pyiron_base.database.generic import IsDatabase
@@ -103,17 +100,6 @@
         ).reset_index(drop=True)
         return int(par_dict_merged["id"])
 
-<<<<<<< HEAD
-    def _item_update(self, par_dict, item_id):
-        if isinstance(item_id, Iterable):
-            item_id = item_id[-1]
-        if isinstance(item_id, str):
-            item_id = float(item_id)
-        for k, v in par_dict.items():
-            self._job_table.loc[self._job_table.id == int(item_id), k] = v
-
-=======
->>>>>>> 36d3f00e
     def delete_item(self, item_id):
         """
         Delete Item from database
@@ -434,7 +420,7 @@
                 job_lst.append(job_dict)
         return job_lst
 
-    def item_update(self, par_dict, item_id):
+    def _item_update(self, par_dict, item_id):
         """
         Modify Item in database
 
@@ -446,16 +432,13 @@
             item_id (int, list): Database Item ID (Integer) - '38'  can also be [38]
         """
         if isinstance(item_id, list):
-            item_id = item_id[0]
+            item_id = item_id[-1]
         if isinstance(item_id, str):
             item_id = float(item_id)
         for k, v in par_dict.items():
             self._job_table.loc[self._job_table.id == int(item_id), k] = v
 
     def set_job_status(self, job_id, status):
-<<<<<<< HEAD
-        super().set_job_status(job_id=job_id, status=status)
-=======
         """
         Set job status
 
@@ -463,8 +446,8 @@
             job_id (int): job ID as integer
             status (str): job status
         """
->>>>>>> 36d3f00e
         db_entry = self.get_item_by_id(item_id=job_id)
+        self._job_table.loc[self._job_table.id == job_id, "status"] = status
         write_hdf5(
             db_entry["project"] + db_entry["subjob"] + ".h5",
             status,
