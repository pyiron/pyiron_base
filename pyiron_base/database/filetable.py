--- conflicted
+++ resolved
@@ -600,21 +600,14 @@
         if project_path is None:
             project_path = self._path
         if len(self._job_table) != 0:
-            import logging
             if recursive:
-                logging.warning(f"With recursion vs {project_path}:\n {self._job_table.project}\n{self._job_table.project.str.contains(project_path)}")
                 return self._job_table[
                     self._job_table.project.str.contains(project_path)
                 ]
             else:
-<<<<<<< HEAD
-                logging.warning(f"Without recursion vs {project_path}:\n {self._job_table.project}\n{self._job_table.project == project_path}")
-                return self._job_table[self._job_table.project == project_path]
-=======
                 return self._job_table[
                     self._job_table.project.str.endswith(project_path)
                 ]
->>>>>>> e2bfdbc5
         else:
             return self._job_table
 
