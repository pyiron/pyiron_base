--- conflicted
+++ resolved
@@ -124,7 +124,6 @@
         super().save()
 
     def run_static(self):
-<<<<<<< HEAD
         """
         Run the static function.
 
@@ -132,9 +131,7 @@
         the function is executed using the specified executor. Otherwise, the function is executed
         without an executor.
         """
-=======
         self.status.running = True
->>>>>>> 1cc170b8
         if (
             self._executor_type is not None
             and "executor" in inspect.signature(self._function).parameters.keys()
