--- conflicted
+++ resolved
@@ -1,11 +1,8 @@
 import hashlib
 import inspect
 import re
-<<<<<<< HEAD
 from typing import Tuple
-=======
 
->>>>>>> ce7ba3f3
 import cloudpickle
 import numpy as np
 
@@ -111,7 +108,6 @@
         self.input.update(get_function_parameter_dict(funct=funct))
         self._function = funct
 
-<<<<<<< HEAD
     @property
     def calculate_kwargs(self) -> dict:
         """
@@ -146,7 +142,7 @@
             executor_type=self._executor_type,
             cores=self.server.cores,
         )
-=======
+
     def set_input(self, *args, **kwargs):
         self.input.update(
             inspect.signature(self._function).bind(*args, **kwargs).arguments
@@ -156,7 +152,6 @@
         self.set_input(*args, **kwargs)
         self.run()
         return self.output["result"]
->>>>>>> ce7ba3f3
 
     def to_dict(self):
         job_dict = super().to_dict()
@@ -190,11 +185,4 @@
             self.from_hdf()
             self.status.finished = True
             return  # Without saving
-        super().save()
-
-    def __call__(self, *args, **kwargs):
-        self.input.update(
-            inspect.signature(self._function).bind(*args, **kwargs).arguments
-        )
-        self.run()
-        return self.output["result"]+        super().save()