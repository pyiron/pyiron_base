--- conflicted
+++ resolved
@@ -1,9 +1,5 @@
 import inspect
-<<<<<<< HEAD
-import re
 from typing import Tuple
-=======
->>>>>>> 1efbd7fe
 
 import cloudpickle
 import numpy as np
