--- conflicted
+++ resolved
@@ -33,11 +33,8 @@
     "SerialMasterBase": "pyiron_base.jobs.master.serial",
     "TableJob": "pyiron_base.jobs.datamining",
     "WorkerJob": "pyiron_base.jobs.worker",
-<<<<<<< HEAD
     "ExecutableContainerJob": "pyiron_base.jobs.flex.executablecontainer",
-=======
     "PythonFunctionContainerJob": "pyiron_base.jobs.flex.pythonfunctioncontainer",
->>>>>>> cb936676
 }
 
 
