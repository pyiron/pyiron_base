--- conflicted
+++ resolved
@@ -237,48 +237,7 @@
         return list(self._job_class_dict.keys())
 
     def __getattr__(self, name):
-<<<<<<< HEAD
-        # FIXME: due to a bug in job registration dynamically created jobs are also present in self._job_class_dict, so
-        # we first have to check whether name is in _job_dyn_dict before we check the general _job_class_dict
-        if name in self._job_dyn_dict:
-
-            def wrapper(job_name, delete_existing_job=False, delete_aborted_job=False):
-                """
-                Create one of the following jobs:
-                - 'ExampleJob': example job just generating random number
-                - 'ParallelMaster': series of jobs run in parallel
-                - 'ScriptJob': Python script or jupyter notebook job container
-                - 'ListMaster': list of jobs
-
-                Args:
-                    job_name (str): name of the job
-                    delete_existing_job (bool): delete an existing job - default false
-                    delete_aborted_job (bool): delete an existing and aborted job - default false
-
-                Returns:
-                    GenericJob: job object depending on the job_type selected
-                """
-                job_name = _get_safe_job_name(job_name)
-                return JobType(
-                    class_name=name,
-                    project=ProjectHDFio(
-                        project=self._project.copy(), file_name=job_name
-                    ),
-                    job_name=job_name,
-                    job_class_dict={
-                        name: class_constructor(cp=cp)
-                        for name, cp in self._job_dyn_dict.items()
-                    },
-                    delete_existing_job=delete_existing_job,
-                    delete_aborted_job=delete_aborted_job,
-                )
-
-            return wrapper
-
-        elif name in self._job_class_dict:
-=======
         if name in self._job_class_dict:
->>>>>>> 1992d4dd
 
             def wrapper(job_name, delete_existing_job=False, delete_aborted_job=False):
                 """
