# coding: utf-8
# Copyright (c) Max-Planck-Institut für Eisenforschung GmbH - Computational Materials Design (CM) Department
# Distributed under the terms of "New BSD License", see the LICENSE file.
"""
Generic Job class extends the JobCore class with all the functionality to run the job object.
"""

from datetime import datetime
import os
import posixpath
import signal
import warnings

from pyiron_base.state import state
from pyiron_base.state.signal import catch_signals
from pyiron_base.jobs.job.extension.executable import Executable
from pyiron_base.jobs.job.extension.jobstatus import JobStatus
from pyiron_base.jobs.job.core import (
    JobCore,
    _doc_str_job_core_args,
    _doc_str_job_core_attr,
)
from pyiron_base.jobs.job.runfunction import (
    run_job_with_parameter_repair,
    run_job_with_status_initialized,
    run_job_with_status_created,
    run_job_with_status_submitted,
    run_job_with_status_running,
    run_job_with_status_refresh,
    run_job_with_status_busy,
    run_job_with_status_collect,
    run_job_with_status_suspended,
    run_job_with_status_finished,
    run_job_with_runmode_modal,
    run_job_with_runmode_queue,
    execute_job_with_external_executable,
)
from pyiron_base.jobs.job.util import (
    _copy_restart_files,
    _kill_child,
    _job_store_before_copy,
    _job_reload_after_copy,
)
from pyiron_base.utils.instance import static_isinstance
from pyiron_base.utils.deprecate import deprecate
from pyiron_base.jobs.job.extension.server.generic import Server
from pyiron_base.database.filetable import FileTable
from pyiron_base.storage.helper_functions import write_hdf5, read_hdf5

__author__ = "Joerg Neugebauer, Jan Janssen"
__copyright__ = (
    "Copyright 2020, Max-Planck-Institut für Eisenforschung GmbH - "
    "Computational Materials Design (CM) Department"
)
__version__ = "1.0"
__maintainer__ = "Jan Janssen"
__email__ = "janssen@mpie.de"
__status__ = "production"
__date__ = "Sep 1, 2017"

# Modular Docstrings
_doc_str_generic_job_attr = (
    _doc_str_job_core_attr
    + "\n"
    + """\
        .. attribute:: version

            Version of the hamiltonian, which is also the version of the executable unless a custom executable is used.

        .. attribute:: executable

            Executable used to run the job - usually the path to an external executable.

        .. attribute:: library_activated

            For job types which offer a Python library pyiron can use the python library instead of an external
            executable.

        .. attribute:: server

            Server object to handle the execution environment for the job.

        .. attribute:: queue_id

            the ID returned from the queuing system - it is most likely not the same as the job ID.

        .. attribute:: logger

            logger object to monitor the external execution and internal pyiron warnings.

        .. attribute:: restart_file_list

            list of files which are used to restart the calculation from these files.

        .. attribute:: exclude_nodes_hdf

            list of nodes which are excluded from storing in the hdf5 file.

        .. attribute:: exclude_groups_hdf

            list of groups which are excluded from storing in the hdf5 file.

        .. attribute:: job_type

            Job type object with all the available job types: ['ExampleJob', 'SerialMaster', 'ParallelMaster',
                                                               'ScriptJob', 'ListMaster']
"""
)


class GenericJob(JobCore):
    __doc__ = (
        """
    Generic Job class extends the JobCore class with all the functionality to run the job object. From this class
    all specific job types are derived. Therefore it should contain the properties/routines common to all jobs.
    The functions in this module should be as generic as possible.

    Sub classes that need to add special behavior after :method:`.copy_to()` can override
    :method:`._after_generic_copy_to()`.
"""
        + "\n"
        + _doc_str_job_core_args
        + "\n"
        + _doc_str_generic_job_attr
    )

    def __init__(self, project, job_name):
        super(GenericJob, self).__init__(project, job_name)
        self.__name__ = type(self).__name__
        self.__version__ = "0.4"
        self.__hdf_version__ = "0.1.0"
        self._server = Server()
        self._logger = state.logger
        self._executable = None
        if not state.database.database_is_disabled:
            self._status = JobStatus(db=project.db, job_id=self.job_id)
            self.refresh_job_status()
        elif os.path.exists(self.project_hdf5.file_name):
            initial_status = read_hdf5(
                self.project_hdf5.file_name, self.job_name + "/status"
            )
            self._status = JobStatus(initial_status=initial_status)
            if "job_id" in self.list_nodes():
                self._job_id = read_hdf5(
                    self.project_hdf5.file_name, self.job_name + "/job_id"
                )
        else:
            self._status = JobStatus()
        self._restart_file_list = list()
        self._restart_file_dict = dict()
        self._exclude_nodes_hdf = list()
        self._exclude_groups_hdf = list()
        self._process = None
        self._compress_by_default = False
        self._python_only_job = False
<<<<<<< HEAD
        self._enforce_lower_case = True
=======
        self._write_work_dir_warnings = True
        self._flux_executor = None
>>>>>>> f4750038
        self.interactive_cache = None
        self.error = GenericError(job=self)

    @property
    def version(self):
        """
        Get the version of the hamiltonian, which is also the version of the executable unless a custom executable is
        used.

        Returns:
            str: version number
        """
        if self.__version__:
            return self.__version__
        else:
            self._executable_activate()
            if self._executable is not None:
                return self._executable.version
            else:
                return None

    @version.setter
    def version(self, new_version):
        """
        Set the version of the hamiltonian, which is also the version of the executable unless a custom executable is
        used.

        Args:
            new_version (str): version
        """
        self._executable_activate()
        self._executable.version = new_version

    @property
    def executable(self):
        """
        Get the executable used to run the job - usually the path to an external executable.

        Returns:
            (str/pyiron_base.job.executable.Executable): exectuable path
        """
        self._executable_activate()
        return self._executable

    @executable.setter
    def executable(self, exe):
        """
        Set the executable used to run the job - usually the path to an external executable.

        Args:
            exe (str): executable path, if no valid path is provided an executable is chosen based on version.
        """
        self._executable_activate()
        self._executable.executable_path = exe

    @property
    def flux_executor(self):
        return self._flux_executor

    @flux_executor.setter
    def flux_executor(self, exe):
        self.server.run_mode.flux = True
        self._flux_executor = exe

    @property
    def server(self):
        """
        Get the server object to handle the execution environment for the job.

        Returns:
            Server: server object
        """
        return self._server

    @server.setter
    def server(self, server):
        """
        Set the server object to handle the execution environment for the job.
        Args:
            server (Server): server object
        """
        self._server = server

    @property
    def queue_id(self):
        """
        Get the queue ID, the ID returned from the queuing system - it is most likely not the same as the job ID.

        Returns:
            int: queue ID
        """
        return self.server.queue_id

    @queue_id.setter
    def queue_id(self, qid):
        """
        Set the queue ID, the ID returned from the queuing system - it is most likely not the same as the job ID.

        Args:
            qid (int): queue ID
        """
        self.server.queue_id = qid

    @property
    def logger(self):
        """
        Get the logger object to monitor the external execution and internal pyiron warnings.

        Returns:
            logging.getLogger(): logger object
        """
        return self._logger

    @property
    def restart_file_list(self):
        """
        Get the list of files which are used to restart the calculation from these files.

        Returns:
            list: list of files
        """
        return self._restart_file_list

    @restart_file_list.setter
    def restart_file_list(self, filenames):
        """
        Append new files to the restart file list - the list of files which are used to restart the calculation from.

        Args:
            filenames (list):
        """
        for f in filenames:
            if not (os.path.isfile(f)):
                raise IOError("File: {} does not exist".format(f))
            self.restart_file_list.append(f)

    @property
    def restart_file_dict(self):
        """
        A dictionary of the new name of the copied restart files
        """
        for actual_name in [os.path.basename(f) for f in self._restart_file_list]:
            if actual_name not in self._restart_file_dict.keys():
                self._restart_file_dict[actual_name] = actual_name
        return self._restart_file_dict

    @restart_file_dict.setter
    def restart_file_dict(self, val):
        if not isinstance(val, dict):
            raise ValueError("restart_file_dict should be a dictionary!")
        else:
            self._restart_file_dict = val

    @property
    def exclude_nodes_hdf(self):
        """
        Get the list of nodes which are excluded from storing in the hdf5 file

        Returns:
            nodes(list)
        """
        return self._exclude_nodes_hdf

    @exclude_nodes_hdf.setter
    def exclude_nodes_hdf(self, val):
        if isinstance(val, str):
            val = [val]
        elif not hasattr(val, "__len__"):
            raise ValueError("Wrong type of variable.")
        self._exclude_nodes_hdf = val

    @property
    def exclude_groups_hdf(self):
        """
        Get the list of groups which are excluded from storing in the hdf5 file

        Returns:
            groups(list)
        """
        return self._exclude_groups_hdf

    @exclude_groups_hdf.setter
    def exclude_groups_hdf(self, val):
        if isinstance(val, str):
            val = [val]
        elif not hasattr(val, "__len__"):
            raise ValueError("Wrong type of variable.")
        self._exclude_groups_hdf = val

    @property
    def job_type(self):
        """
        Job type object with all the available job types: ['ExampleJob', 'SerialMaster', 'ParallelMaster', 'ScriptJob',
                                                           'ListMaster']
        Returns:
            JobTypeChoice: Job type object
        """
        return self.project.job_type

    @property
    def working_directory(self):
        """
        Get the working directory of the job is executed in - outside the HDF5 file. The working directory equals the
        path but it is represented by the filesystem:
            /absolute/path/to/the/file.h5/path/inside/the/hdf5/file
        becomes:
            /absolute/path/to/the/file_hdf5/path/inside/the/hdf5/file

        Returns:
            str: absolute path to the working directory
        """
        if self._import_directory is not None:
            return self._import_directory
        elif not self.project_hdf5.working_directory:
            self._create_working_directory()
        return self.project_hdf5.working_directory

    def collect_logfiles(self):
        """
        Collect the log files of the external executable and store the information in the HDF5 file. This method has
        to be implemented in the individual hamiltonians.
        """
        pass

    def write_input(self):
        """
        Write the input files for the external executable. This method has to be implemented in the individual
        hamiltonians.
        """
        if (
            state.settings.configuration["write_work_dir_warnings"]
            and self._write_work_dir_warnings
            and not self._python_only_job
        ):
            with open(
                os.path.join(self.working_directory, "WARNING_pyiron_modified_content"),
                "w",
            ) as f:
                f.write(
                    "Files in this directory are intended to be written and read by pyiron. \n\n"
                    "pyiron may transform user input to enhance performance, thus, use these files with care!\n"
                    "Consult the log and/or the documentation to gain further information.\n\n"
                    "To disable writing these warning files, specify \n"
                    "WRITE_WORK_DIR_WARNINGS=False in the .pyiron configuration file (or set the "
                    "PYIRONWRITEWORKDIRWARNINGS environment variable accordingly)."
                )

    def collect_output(self):
        """
        Collect the output files of the external executable and store the information in the HDF5 file. This method has
        to be implemented in the individual hamiltonians.
        """
        raise NotImplementedError(
            "read procedure must be defined for derived Hamilton!"
        )

    def suspend(self):
        """
        Suspend the job by storing the object and its state persistently in HDF5 file and exit it.
        """
        self.to_hdf()
        self.status.suspended = True
        self._logger.info(
            "{}, status: {}, job has been suspended".format(
                self.job_info_str, self.status
            )
        )
        self.clear_job()

    def refresh_job_status(self):
        """
        Refresh job status by updating the job status with the status from the database if a job ID is available.
        """
        if self.job_id:
            self._status = JobStatus(
                initial_status=self.project.db.get_job_status(self.job_id),
                db=self.project.db,
                job_id=self.job_id,
            )
        elif state.database.database_is_disabled:
            self._status = JobStatus(
                initial_status=read_hdf5(
                    self.project_hdf5.file_name, self.job_name + "/status"
                )
            )

    def clear_job(self):
        """
        Convenience function to clear job info after suspend. Mimics deletion of all the job info after suspend in a
        local test environment.
        """
        del self.__name__
        del self.__version__
        del self._executable
        del self._server
        del self._logger
        del self._import_directory
        del self._status
        del self._restart_file_list
        del self._restart_file_dict

    def copy(self):
        """
        Copy the GenericJob object which links to the job and its HDF5 file

        Returns:
            GenericJob: New GenericJob object pointing to the same job
        """
        # Store all job arguments in the HDF5 file
        delete_file_after_copy = _job_store_before_copy(job=self)

        # Copy Python object - super().copy() causes recursion error for serial master
        copied_self = self.__class__(
            job_name=self.job_name, project=self.project_hdf5.open("..")
        )
        copied_self.reset_job_id()

        # Reload object from HDF5 file
        _job_reload_after_copy(
            job=copied_self, delete_file_after_copy=delete_file_after_copy
        )
        return copied_self

    def _internal_copy_to(
        self,
        project=None,
        new_job_name=None,
        new_database_entry=True,
        copy_files=True,
        delete_existing_job=False,
    ):
        # Store all job arguments in the HDF5 file
        delete_file_after_copy = _job_store_before_copy(job=self)

        # Call the copy_to() function defined in the JobCore
        new_job_core, file_project, hdf5_project, reloaded = super(
            GenericJob, self
        )._internal_copy_to(
            project=project,
            new_job_name=new_job_name,
            new_database_entry=new_database_entry,
            copy_files=copy_files,
            delete_existing_job=delete_existing_job,
        )
        if reloaded:
            return new_job_core, file_project, hdf5_project, reloaded

        # Reload object from HDF5 file
        if not static_isinstance(
            obj=project.__class__, obj_type="pyiron_base.jobs.job.core.JobCore"
        ):
            _job_reload_after_copy(
                job=new_job_core, delete_file_after_copy=delete_file_after_copy
            )
        if delete_file_after_copy:
            self.project_hdf5.remove_file()
        return new_job_core, file_project, hdf5_project, reloaded

    def copy_to(
        self,
        project=None,
        new_job_name=None,
        input_only=False,
        new_database_entry=True,
        delete_existing_job=False,
        copy_files=True,
    ):
        """
        Copy the content of the job including the HDF5 file to a new location.

        Args:
            project (JobCore/ProjectHDFio/Project/None): The project to copy the job to.
                (Default is None, use the same project.)
            new_job_name (str): The new name to assign the duplicate job. Required if the project is `None` or the same
                project as the copied job. (Default is None, try to keep the same name.)
            input_only (bool): [True/False] Whether to copy only the input. (Default is False.)
            new_database_entry (bool): [True/False] Whether to create a new database entry. If input_only is True then
                new_database_entry is False. (Default is True.)
            delete_existing_job (bool): [True/False] Delete existing job in case it exists already (Default is False.)
            copy_files (bool): If True copy all files the working directory of the job, too

        Returns:
            GenericJob: GenericJob object pointing to the new location.
        """
        # Update flags
        if input_only and new_database_entry:
            warnings.warn(
                "input_only conflicts new_database_entry; setting new_database_entry=False"
            )
            new_database_entry = False

        # Call the copy_to() function defined in the JobCore
        new_job_core, file_project, hdf5_project, reloaded = self._internal_copy_to(
            project=project,
            new_job_name=new_job_name,
            new_database_entry=new_database_entry,
            copy_files=copy_files,
            delete_existing_job=delete_existing_job,
        )

        # Remove output if it should not be copied
        if input_only:
            for group in new_job_core.project_hdf5.list_groups():
                if "output" in group:
                    del new_job_core.project_hdf5[
                        posixpath.join(new_job_core.project_hdf5.h5_path, group)
                    ]
            new_job_core.status.initialized = True
        new_job_core._after_generic_copy_to(
            self, new_database_entry=new_database_entry, reloaded=reloaded
        )
        return new_job_core

    def _after_generic_copy_to(self, original, new_database_entry, reloaded):
        """
        Called in :method:`.copy_to()` after :method`._internal_copy_to()` to allow sub classes to modify copy behavior.

        Args:
            original (:class:`.GenericJob`): job that this job was copied from
            new_database_entry (bool): Whether to create a new database entry was created.
            reloaded (bool): True if this job was reloaded instead of copied.
        """
        pass

    def copy_file_to_working_directory(self, file):
        """
        Copy a specific file to the working directory before the job is executed.

        Args:
            file (str): path of the file to be copied.
        """
        if os.path.isabs(file):
            self.restart_file_list.append(file)
        else:
            self.restart_file_list.append(os.path.abspath(file))

    def copy_template(self, project=None, new_job_name=None):
        """
        Copy the content of the job including the HDF5 file but without the output data to a new location

        Args:
            project (JobCore/ProjectHDFio/Project/None): The project to copy the job to.
                (Default is None, use the same project.)
            new_job_name (str): The new name to assign the duplicate job. Required if the project is `None` or the same
                project as the copied job. (Default is None, try to keep the same name.)

        Returns:
            GenericJob: GenericJob object pointing to the new location.
        """
        return self.copy_to(
            project=project,
            new_job_name=new_job_name,
            input_only=True,
            new_database_entry=False,
        )

    def remove_child(self):
        """
        internal function to remove command that removes also child jobs.
        Do never use this command, since it will destroy the integrity of your project.
        """
        _kill_child(job=self)
        super(GenericJob, self).remove_child()

    def remove_and_reset_id(self, _protect_childs=True):
        if self.job_id is not None:
            master_id, parent_id = self.master_id, self.parent_id
            self.remove(_protect_childs=_protect_childs)
            self.reset_job_id()
            self.master_id, self.parent_id = master_id, parent_id
        else:
            self.remove(_protect_childs=_protect_childs)

    def kill(self):
        if self.status.running or self.status.submitted:
            self.remove_and_reset_id()
        else:
            raise ValueError(
                "The kill() function is only available during the execution of the job."
            )

    def validate_ready_to_run(self):
        """
        Validate that the calculation is ready to be executed. By default no generic checks are performed, but one could
        check that the input information is complete or validate the consistency of the input at this point.

        Raises:
            ValueError: if ready check is unsuccessful
        """
        pass

    def check_setup(self):
        """
        Checks whether certain parameters (such as plane wave cutoff radius in DFT) are changed from the pyiron standard
        values to allow for a physically meaningful results. This function is called manually or only when the job is
        submitted to the queueing system.
        """
        pass

    def reset_job_id(self, job_id=None):
        """
        Reset the job id sets the job_id to None in the GenericJob as well as all connected modules like JobStatus.
        """
        super().reset_job_id(job_id=job_id)
        self._status = JobStatus(db=self.project.db, job_id=self._job_id)

    @deprecate(
        run_again="Either delete the job via job.remove() or use delete_existing_job=True.",
        version="0.4.0",
    )
    def run(
        self,
        delete_existing_job=False,
        repair=False,
        debug=False,
        run_mode=None,
        run_again=False,
    ):
        """
        This is the main run function, depending on the job status ['initialized', 'created', 'submitted', 'running',
        'collect','finished', 'refresh', 'suspended'] the corresponding run mode is chosen.

        Args:
            delete_existing_job (bool): Delete the existing job and run the simulation again.
            repair (bool): Set the job status to created and run the simulation again.
            debug (bool): Debug Mode - defines the log level of the subprocess the job is executed in.
            run_mode (str): ['modal', 'non_modal', 'queue', 'manual'] overwrites self.server.run_mode
            run_again (bool): Same as delete_existing_job (deprecated)
        """
        with catch_signals(self.signal_intercept):
            if run_again:
                delete_existing_job = True
            try:
                self._logger.info(
                    "run {}, status: {}".format(self.job_info_str, self.status)
                )
                status = self.status.string
                if run_mode is not None:
                    self.server.run_mode = run_mode
                if delete_existing_job:
                    status = "initialized"
                    self.remove_and_reset_id(_protect_childs=False)
                if repair and self.job_id and not self.status.finished:
                    self._run_if_repair()
                elif status == "initialized":
                    return self._run_if_new(debug=debug)
                elif status == "created":
                    return self._run_if_created()
                elif status == "submitted":
                    run_job_with_status_submitted(job=self)
                elif status == "running":
                    self._run_if_running()
                elif status == "collect":
                    self._run_if_collect()
                elif status == "suspend":
                    self._run_if_suspended()
                elif status == "refresh":
                    self.run_if_refresh()
                elif status == "busy":
                    self._run_if_busy()
                elif status == "finished":
                    run_job_with_status_finished(job=self)
                elif status == "aborted":
                    raise ValueError(
                        "Running an aborted job with `delete_existing_job=False` is meaningless."
                    )
            except Exception:
                self.drop_status_to_aborted()
                raise

    def run_if_modal(self):
        """
        The run if modal function is called by run to execute the simulation, while waiting for the output. For this we
        use subprocess.check_output()
        """
        run_job_with_runmode_modal(job=self)

    def run_static(self):
        """
        The run static function is called by run to execute the simulation.
        """
        execute_job_with_external_executable(job=self)

    def run_if_scheduler(self):
        """
        The run if queue function is called by run if the user decides to submit the job to and queing system. The job
        is submitted to the queuing system using subprocess.Popen()
        Returns:
            int: Returns the queue ID for the job.
        """
        return run_job_with_runmode_queue(job=self)

    def transfer_from_remote(self):
        state.queue_adapter.get_job_from_remote(
            working_directory="/".join(self.working_directory.split("/")[:-1]),
        )
        state.queue_adapter.transfer_file_to_remote(
            file=self.project_hdf5.file_name,
            transfer_back=True,
        )
        if state.database.database_is_disabled:
            self.project.db.update()
        else:
            ft = FileTable(index_from=self.project_hdf5.path + "_hdf5/")
            df = ft.job_table(
                sql_query=None,
                user=state.settings.login_user,
                project_path=None,
                all_columns=True,
            )
            db_dict_lst = []
            for j, st, sj, p, h, hv, c, ts, tp, tc in zip(
                df.job.values,
                df.status.values,
                df.subjob.values,
                df.project.values,
                df.hamilton.values,
                df.hamversion.values,
                df.computer.values,
                df.timestart.values,
                df.timestop.values,
                df.totalcputime.values,
            ):
                gp = self.project._convert_str_to_generic_path(p)
                db_dict_lst.append(
                    {
                        "username": state.settings.login_user,
                        "projectpath": gp.root_path,
                        "project": gp.project_path,
                        "job": j,
                        "subjob": sj,
                        "hamversion": hv,
                        "hamilton": h,
                        "status": st,
                        "computer": c,
                        "timestart": datetime.utcfromtimestamp(ts.tolist() / 1e9),
                        "timestop": datetime.utcfromtimestamp(tp.tolist() / 1e9),
                        "totalcputime": tc,
                        "masterid": self.master_id,
                        "parentid": None,
                    }
                )
            _ = [self.project.db.add_item_dict(d) for d in db_dict_lst]
        self.status.string = self.project_hdf5["status"]
        if self.master_id is not None:
            self._reload_update_master(project=self.project, master_id=self.master_id)

    def run_if_interactive(self):
        """
        For jobs which executables are available as Python library, those can also be executed with a library call
        instead of calling an external executable. This is usually faster than a single core python job.
        """
        raise NotImplementedError(
            "This function needs to be implemented in the specific class."
        )

    def run_if_interactive_non_modal(self):
        """
        For jobs which executables are available as Python library, those can also be executed with a library call
        instead of calling an external executable. This is usually faster than a single core python job.
        """
        raise NotImplementedError(
            "This function needs to be implemented in the specific class."
        )

    def interactive_close(self):
        """
        For jobs which executables are available as Python library, those can also be executed with a library call
        instead of calling an external executable. This is usually faster than a single core python job. After the
        interactive execution, the job can be closed using the interactive_close function.
        """
        raise NotImplementedError(
            "This function needs to be implemented in the specific class."
        )

    def interactive_fetch(self):
        """
        For jobs which executables are available as Python library, those can also be executed with a library call
        instead of calling an external executable. This is usually faster than a single core python job. To access the
        output data during the execution the interactive_fetch function is used.
        """
        raise NotImplementedError(
            "This function needs to be implemented in the specific class."
        )

    def interactive_flush(self, path="generic", include_last_step=True):
        """
        For jobs which executables are available as Python library, those can also be executed with a library call
        instead of calling an external executable. This is usually faster than a single core python job. To write the
        interactive cache to the HDF5 file the interactive flush function is used.
        """
        raise NotImplementedError(
            "This function needs to be implemented in the specific class."
        )

    def send_to_database(self):
        """
        if the jobs should be store in the external/public database this could be implemented here, but currently it is
        just a placeholder.
        """
        if self.server.send_to_db:
            pass

    def _init_child_job(self, parent):
        """
        Finalize job initialization when job instance is created as a child from another one.

        Master jobs use this to set their own reference job, when created from that reference job.

        Args:
            parent (:class:`.GenericJob`): job instance that this job was created from
        """
        pass

    def create_job(self, job_type, job_name, delete_existing_job=False):
        """
        Create one of the following jobs:
        - 'StructureContainer’:
        - ‘StructurePipeline’:
        - ‘AtomisticExampleJob’: example job just generating random number
        - ‘ExampleJob’: example job just generating random number
        - ‘Lammps’:
        - ‘KMC’:
        - ‘Sphinx’:
        - ‘Vasp’:
        - ‘GenericMaster’:
        - ‘SerialMaster’: series of jobs run in serial
        - ‘AtomisticSerialMaster’:
        - ‘ParallelMaster’: series of jobs run in parallel
        - ‘KmcMaster’:
        - ‘ThermoLambdaMaster’:
        - ‘RandomSeedMaster’:
        - ‘MeamFit’:
        - ‘Murnaghan’:
        - ‘MinimizeMurnaghan’:
        - ‘ElasticMatrix’:
        - ‘ConvergenceVolume’:
        - ‘ConvergenceEncutParallel’:
        - ‘ConvergenceKpointParallel’:
        - ’PhonopyMaster’:
        - ‘DefectFormationEnergy’:
        - ‘LammpsASE’:
        - ‘PipelineMaster’:
        - ’TransformationPath’:
        - ‘ThermoIntEamQh’:
        - ‘ThermoIntDftEam’:
        - ‘ScriptJob’: Python script or jupyter notebook job container
        - ‘ListMaster': list of jobs

        Args:
            job_type (str): job type can be ['StructureContainer’, ‘StructurePipeline’, ‘AtomisticExampleJob’,
                                             ‘ExampleJob’, ‘Lammps’, ‘KMC’, ‘Sphinx’, ‘Vasp’, ‘GenericMaster’,
                                             ‘SerialMaster’, ‘AtomisticSerialMaster’, ‘ParallelMaster’, ‘KmcMaster’,
                                             ‘ThermoLambdaMaster’, ‘RandomSeedMaster’, ‘MeamFit’, ‘Murnaghan’,
                                             ‘MinimizeMurnaghan’, ‘ElasticMatrix’, ‘ConvergenceVolume’,
                                             ‘ConvergenceEncutParallel’, ‘ConvergenceKpointParallel’, ’PhonopyMaster’,
                                             ‘DefectFormationEnergy’, ‘LammpsASE’, ‘PipelineMaster’,
                                             ’TransformationPath’, ‘ThermoIntEamQh’, ‘ThermoIntDftEam’, ‘ScriptJob’,
                                             ‘ListMaster']
            job_name (str): name of the job
            delete_existing_job (bool): delete an existing job - default false

        Returns:
            GenericJob: job object depending on the job_type selected
        """
        job = self.project.create_job(
            job_type=job_type,
            job_name=job_name,
            delete_existing_job=delete_existing_job,
        )
        job._init_child_job(self)
        return job

    def update_master(self, force_update=False):
        """
        After a job is finished it checks whether it is linked to any metajob - meaning the master ID is pointing to
        this jobs job ID. If this is the case and the master job is in status suspended - the child wakes up the master
        job, sets the status to refresh and execute run on the master job. During the execution the master job is set to
        status refresh. If another child calls update_master, while the master is in refresh the status of the master is
        set to busy and if the master is in status busy at the end of the update_master process another update is
        triggered.

        Args:
            force_update (bool): Whether to check run mode for updating master
        """
        if not state.database.database_is_disabled:
            master_id = self.master_id
            project = self.project
            self._logger.info(
                "update master: {} {} {}".format(
                    master_id, self.get_job_id(), self.server.run_mode
                )
            )
            if master_id is not None and (
                force_update
                or not (
                    self.server.run_mode.thread
                    or self.server.run_mode.modal
                    or self.server.run_mode.interactive
                    or self.server.run_mode.worker
                )
            ):
                self._reload_update_master(project=project, master_id=master_id)

    def job_file_name(self, file_name, cwd=None):
        """
        combine the file name file_name with the path of the current working directory

        Args:
            file_name (str): name of the file
            cwd (str): current working directory - this overwrites self.project_hdf5.working_directory - optional

        Returns:
            str: absolute path to the file in the current working directory
        """
        if cwd is None:
            cwd = self.project_hdf5.working_directory
        return posixpath.join(cwd, file_name)

    def _set_hdf(self, hdf=None, group_name=None):
        if hdf is not None:
            self._hdf5 = hdf
        if group_name is not None and self._hdf5 is not None:
            self._hdf5 = self._hdf5.open(group_name)

    def to_hdf(self, hdf=None, group_name=None):
        """
        Store the GenericJob in an HDF5 file

        Args:
            hdf (ProjectHDFio): HDF5 group object - optional
            group_name (str): HDF5 subgroup name - optional
        """
        self._set_hdf(hdf=hdf, group_name=group_name)
        self._executable_activate_mpi()
        self._type_to_hdf()
        self._hdf5["status"] = self.status.string
        if self._import_directory is not None:
            self._hdf5["import_directory"] = self._import_directory
        self._server.to_hdf(self._hdf5)
        if self._executable is not None:
            self.executable.to_hdf(self._hdf5)
        with self._hdf5.open("input") as hdf_input:
            generic_dict = {
                "restart_file_list": self._restart_file_list,
                "restart_file_dict": self._restart_file_dict,
                "exclude_nodes_hdf": self._exclude_nodes_hdf,
                "exclude_groups_hdf": self._exclude_groups_hdf,
            }
            hdf_input["generic_dict"] = generic_dict

    @classmethod
    def from_hdf_args(cls, hdf):
        """
        Read arguments for instance creation from HDF5 file

        Args:
            hdf (ProjectHDFio): HDF5 group object
        """
        job_name = posixpath.splitext(posixpath.basename(hdf.file_name))[0]
        project_hdf5 = type(hdf)(
            project=hdf.create_project_from_hdf5(), file_name=job_name
        )
        return {"job_name": job_name, "project": project_hdf5}

    def from_hdf(self, hdf=None, group_name=None):
        """
        Restore the GenericJob from an HDF5 file

        Args:
            hdf (ProjectHDFio): HDF5 group object - optional
            group_name (str): HDF5 subgroup name - optional
        """
        self._set_hdf(hdf=hdf, group_name=group_name)
        self._type_from_hdf()
        if "import_directory" in self._hdf5.list_nodes():
            self._import_directory = self._hdf5["import_directory"]
        self._server.from_hdf(self._hdf5)
        if "executable" in self._hdf5.list_groups():
            self.executable.from_hdf(self._hdf5)
        with self._hdf5.open("input") as hdf_input:
            if "generic_dict" in hdf_input.list_nodes():
                generic_dict = hdf_input["generic_dict"]
                self._restart_file_list = generic_dict["restart_file_list"]
                self._restart_file_dict = generic_dict["restart_file_dict"]
                self._exclude_nodes_hdf = generic_dict["exclude_nodes_hdf"]
                self._exclude_groups_hdf = generic_dict["exclude_groups_hdf"]
            # Backwards compatbility
            if "restart_file_list" in hdf_input.list_nodes():
                self._restart_file_list = hdf_input["restart_file_list"]
            if "restart_file_dict" in hdf_input.list_nodes():
                self._restart_file_dict = hdf_input["restart_file_dict"]
            if "exclude_nodes_hdf" in hdf_input.list_nodes():
                self._exclude_nodes_hdf = hdf_input["exclude_nodes_hdf"]
            if "exclude_groups_hdf" in hdf_input.list_nodes():
                self._exclude_groups_hdf = hdf_input["exclude_groups_hdf"]

    def save(self):
        """
        Save the object, by writing the content to the HDF5 file and storing an entry in the database.

        Returns:
            (int): Job ID stored in the database
        """
        self.to_hdf()
        if not state.database.database_is_disabled:
            job_id = self.project.db.add_item_dict(self.db_entry())
            self._job_id = job_id
            write_hdf5(
                self.project_hdf5.file_name,
                job_id,
                title=self.job_name + "/job_id",
                overwrite="update",
            )
            self.refresh_job_status()
        else:
            job_id = self.job_name
        if self._check_if_input_should_be_written():
            self.project_hdf5.create_working_directory()
            self.write_input()
            _copy_restart_files(job=self)
        self.status.created = True
        self._calculate_predecessor()
        print(
            "The job "
            + self.job_name
            + " was saved and received the ID: "
            + str(job_id)
        )
        return job_id

    def convergence_check(self):
        """
        Validate the convergence of the calculation.

        Returns:
             (bool): If the calculation is converged
        """
        return True

    def db_entry(self):
        """
        Generate the initial database entry for the current GenericJob

        Returns:
            (dict): database dictionary {"username", "projectpath", "project", "job", "subjob", "hamversion",
                                         "hamilton", "status", "computer", "timestart", "masterid", "parentid"}
        """
        db_dict = {
            "username": state.settings.login_user,
            "projectpath": self.project_hdf5.root_path,
            "project": self.project_hdf5.project_path,
            "job": self.job_name,
            "subjob": self.project_hdf5.h5_path,
            "hamversion": self.version,
            "hamilton": self.__name__,
            "status": self.status.string,
            "computer": self._db_server_entry(),
            "timestart": datetime.now(),
            "masterid": self.master_id,
            "parentid": self.parent_id,
        }
        return db_dict

    def restart(self, job_name=None, job_type=None):
        """
        Create an restart calculation from the current calculation - in the GenericJob this is the same as create_job().
        A restart is only possible after the current job has finished. If you want to run the same job again with
        different input parameters use job.run(delete_existing_job=True) instead.

        Args:
            job_name (str): job name of the new calculation - default=<job_name>_restart
            job_type (str): job type of the new calculation - default is the same type as the exeisting calculation

        Returns:

        """
        if self.job_id is None:
            self.save()
        if job_name is None:
            job_name = "{}_restart".format(self.job_name)
        if job_type is None:
            job_type = self.__name__
        if job_type == self.__name__ and job_name not in self.project.list_nodes():
            new_ham = self.copy_to(
                new_job_name=job_name,
                new_database_entry=False,
                input_only=True,
                copy_files=False,
            )
        else:
            new_ham = self.create_job(job_type, job_name)
        new_ham.parent_id = self.job_id
        # ensuring that the new job does not inherit the restart_file_list from the old job
        new_ham._restart_file_list = list()
        new_ham._restart_file_dict = dict()
        return new_ham

    def _list_all(self):
        """
        List all groups and nodes of the HDF5 file - where groups are equivalent to directories and nodes to files.

        Returns:
            dict: {'groups': [list of groups], 'nodes': [list of nodes]}
        """
        h5_dict = self.project_hdf5.list_all()
        if self.server.new_hdf:
            h5_dict["groups"] += self._list_ext_childs()
        return h5_dict

    def signal_intercept(self, sig):
        """
        Abort the job and log signal that caused it.

        Expected to be called from
        :func:`pyiron_base.state.signal.catch_signals`.

        Args:
            sig (int): the signal that triggered the abort
        """
        try:
            self._logger.info(
                "Job {} intercept signal {}, job is shutting down".format(
                    self._job_id, sig
                )
            )
            self.drop_status_to_aborted()
        except:
            raise

    def drop_status_to_aborted(self):
        """
        Change the job status to aborted when the job was intercepted.
        """
        self.refresh_job_status()
        if not (self.status.finished or self.status.suspended):
            self.status.aborted = True

    def _run_if_new(self, debug=False):
        """
        Internal helper function the run if new function is called when the job status is 'initialized'. It prepares
        the hdf5 file and the corresponding directory structure.

        Args:
            debug (bool): Debug Mode
        """
        return run_job_with_status_initialized(job=self, debug=debug)

    def _run_if_created(self):
        """
        Internal helper function the run if created function is called when the job status is 'created'. It executes
        the simulation, either in modal mode, meaning waiting for the simulation to finish, manually, or submits the
        simulation to the que.

        Returns:
            int: Queue ID - if the job was send to the queue
        """
        return run_job_with_status_created(job=self)

    def _run_if_repair(self):
        """
        Internal helper function the run if repair function is called when the run() function is called with the
        'repair' parameter.
        """
        run_job_with_parameter_repair(job=self)

    def _run_if_running(self):
        """
        Internal helper function the run if running function is called when the job status is 'running'. It allows the
        user to interact with the simulation while it is running.
        """
        run_job_with_status_running(job=self)

    def run_if_refresh(self):
        """
        Internal helper function the run if refresh function is called when the job status is 'refresh'. If the job was
        suspended previously, the job is going to be started again, to be continued.
        """
        run_job_with_status_refresh(job=self)

    def set_input_to_read_only(self):
        """
        This function enforces read-only mode for the input classes, but it has to be implemented in the individual
        classes.
        """
        pass

    def _run_if_busy(self):
        """
        Internal helper function the run if busy function is called when the job status is 'busy'.
        """
        run_job_with_status_busy(job=self)

    def _run_if_collect(self):
        """
        Internal helper function the run if collect function is called when the job status is 'collect'. It collects
        the simulation output using the standardized functions collect_output() and collect_logfiles(). Afterwards the
        status is set to 'finished'
        """
        run_job_with_status_collect(job=self)

    def _run_if_suspended(self):
        """
        Internal helper function the run if suspended function is called when the job status is 'suspended'. It
        restarts the job by calling the run if refresh function after setting the status to 'refresh'.
        """
        run_job_with_status_suspended(job=self)

    def _executable_activate(self, enforce=False, codename=None):
        """
        Internal helper function to koad the executable object, if it was not loaded already.

        Args:
            enforce (bool): Force the executable module to reinitialize
            codename (str): Name of the resource directory and run script.
        """
        if self._executable is None or enforce:
            if codename is not None:
                self._executable = Executable(
                    codename=codename,
                    module=codename,
                    path_binary_codes=None,
                    enforce_lower_case=self._enforce_lower_case
                )
            elif len(self.__module__.split(".")) > 1:
                self._executable = Executable(
                    codename=self.__name__,
                    module=self.__module__.split(".")[-2],
                    path_binary_codes=None,
                    enforce_lower_case=self._enforce_lower_case
                )
            elif self.__module__ == "__main__":
                # Special case when the job classes defined in Jupyter notebooks
                parent_class = self.__class__.__bases__[0]
                self._executable = Executable(
                    codename=parent_class.__name__,
                    module=parent_class.__module__.split(".")[-2],
                    path_binary_codes=None,
                    enforce_lower_case=self._enforce_lower_case
                )
            else:
                self._executable = Executable(
                    codename=self.__name__,
                    path_binary_codes=None,
                    enforce_lower_case=self._enforce_lower_case
                )

    def _type_to_hdf(self):
        """
        Internal helper function to save type and version in HDF5 file root
        """
        self._hdf5["NAME"] = self.__name__
        self._hdf5["TYPE"] = str(type(self))
        if self._executable:
            self._hdf5["VERSION"] = self.executable.version
        else:
            self._hdf5["VERSION"] = self.__version__
        if hasattr(self, "__hdf_version__"):
            self._hdf5["HDF_VERSION"] = self.__hdf_version__

    def _type_from_hdf(self):
        """
        Internal helper function to load type and version from HDF5 file root
        """
        self.__obj_type__ = self._hdf5["TYPE"]
        if self._executable is None:
            self.__obj_version__ = self._hdf5["VERSION"]

    def run_time_to_db(self):
        """
        Internal helper function to store the run_time in the database
        """
        if not state.database.database_is_disabled and self.job_id is not None:
            self.project.db.item_update(self._runtime(), self.job_id)

    def _runtime(self):
        """
        Internal helper function to calculate runtime by substracting the starttime, from the stoptime.

        Returns:
            (dict): Database dictionary db_dict
        """
        start_time = self.project.db.get_item_by_id(self.job_id)["timestart"]
        stop_time = datetime.now()
        return {
            "timestop": stop_time,
            "totalcputime": int((stop_time - start_time).total_seconds()),
        }

    def _db_server_entry(self):
        """
        Internal helper function to connect all the info regarding the server into a single word that can be used
        e.g. as entry in a database

        Returns:
            (str): server info as single word

        """
        return self._server.db_entry()

    def _executable_activate_mpi(self):
        """
        Internal helper function to switch the executable to MPI mode
        """
        try:
            if self.server.cores > 1:
                self.executable.mpi = True
        except ValueError:
            self.server.cores = 1
            warnings.warn(
                "No multi core executable found falling back to the single core executable.",
                RuntimeWarning,
            )

    def _calculate_predecessor(self):
        """
        Internal helper function to calculate the predecessor of the current job if it was not calculated before. This
        function is used to execute a series of jobs based on their parent relationship - marked by the parent ID.
        Mainly used by the ListMaster job type.
        """
        parent_id = self.parent_id
        if parent_id is not None:
            if self._hdf5.db.get_item_by_id(parent_id)["status"] in [
                "initialized",
                "created",
            ]:
                self.status.suspended = True
                parent_job = self._hdf5.load(parent_id)
                parent_job.run()

    def _calculate_successor(self):
        """
        Internal helper function to calculate the successor of the current job. This function is used to execute a
        series of jobs based on their parent relationship - marked by the parent ID. Mainly used by the ListMaster job
        type.
        """
        for child_id in sorted(
            [
                job["id"]
                for job in self.project.db.get_items_dict(
                    {"parentid": str(self.job_id)}, return_all_columns=False
                )
            ]
        ):
            if self._hdf5.db.get_item_by_id(child_id)["status"] in ["suspended"]:
                child = self._hdf5.load(child_id)
                child.status.created = True
                self._before_successor_calc(child)
                child.run()

    @deprecate("Use job.save()")
    def _create_job_structure(self, debug=False):
        """
        Internal helper function to create the input directories, save the job in the database and write the wrapper.

        Args:
            debug (bool): Debug Mode
        """
        self.save()

    def _check_if_input_should_be_written(self):
        if self._python_only_job:
            return False
        else:
            return not (
                self.server.run_mode.interactive
                or self.server.run_mode.interactive_non_modal
            )

    def _before_successor_calc(self, ham):
        """
        Internal helper function which is executed based on the hamiltonian of the successor job, before it is executed.
        This function is used to execute a series of jobs based on their parent relationship - marked by the parent ID.
        Mainly used by the ListMaster job type.
        """
        pass

    def _reload_update_master(self, project, master_id):
        queue_flag = self.server.run_mode.queue
        master_db_entry = project.db.get_item_by_id(master_id)
        if master_db_entry["status"] == "suspended":
            project.db.set_job_status(job_id=master_id, status="refresh")
            self._logger.info("run_if_refresh() called")
            del self
            master_inspect = project.inspect(master_id)
            if master_inspect["server"]["run_mode"] == "non_modal" or (
                master_inspect["server"]["run_mode"] == "modal" and queue_flag
            ):
                master = project.load(master_id)
                master.run_if_refresh()
        elif master_db_entry["status"] == "refresh":
            project.db.set_job_status(job_id=master_id, status="busy")
            self._logger.info("busy master: {} {}".format(master_id, self.get_job_id()))
            del self


class GenericError(object):
    def __init__(self, job):
        self._job = job

    def __repr__(self):
        all_messages = ""
        for message in [self.print_message(), self.print_queue()]:
            if message is True:
                all_messages += message
        if len(all_messages) == 0:
            all_messages = "There is no error/warning"
        return all_messages

    def print_message(self, string=""):
        return self._print_error(file_name="error.msg", string=string)

    def print_queue(self, string=""):
        return self._print_error(file_name="error.out", string=string)

    def _print_error(self, file_name, string="", print_yes=True):
        if self._job[file_name] is None:
            return ""
        elif print_yes:
            return string.join(self._job[file_name])<|MERGE_RESOLUTION|>--- conflicted
+++ resolved
@@ -153,12 +153,9 @@
         self._process = None
         self._compress_by_default = False
         self._python_only_job = False
-<<<<<<< HEAD
         self._enforce_lower_case = True
-=======
         self._write_work_dir_warnings = True
         self._flux_executor = None
->>>>>>> f4750038
         self.interactive_cache = None
         self.error = GenericError(job=self)
 
