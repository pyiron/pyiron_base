--- conflicted
+++ resolved
@@ -10,11 +10,7 @@
 from inspect import isclass
 import os
 import posixpath
-<<<<<<< HEAD
-import signal
 import shutil
-=======
->>>>>>> 14f40e7d
 import warnings
 
 from h5io_browser.base import _read_hdf, _write_hdf
@@ -1537,7 +1533,6 @@
             self._logger.info("busy master: {} {}".format(master_id, self.get_job_id()))
             del self
 
-<<<<<<< HEAD
     @staticmethod
     def _bulk_remove_jobs(project, job_df, progress):
         """
@@ -1563,7 +1558,7 @@
         if progress is not None:
             progress.update(n_sub)
         job_df.apply(del_files, axis="columns")
-=======
+
     def _get_executor(self, max_workers=None):
         if self._executor_type is None:
             raise ValueError(
@@ -1573,7 +1568,6 @@
             return import_class(self._executor_type)(max_workers=max_workers)
         else:
             raise TypeError("The self.executor_type has to be a string.")
->>>>>>> 14f40e7d
 
 
 class GenericError(object):
