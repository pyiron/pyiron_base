--- conflicted
+++ resolved
@@ -96,20 +96,15 @@
             working_directory=self._working_directory,
             include_archive=False,
         ):
-            return File(os.path.join(self._working_directory, item))
+            return File(os.path.join(self._working_directory, item).replace("/", "\\"))
         elif item in _working_directory_list_files(
             working_directory=self._working_directory,
             include_archive=True,
         ):
-            return File(os.path.join(self._working_directory, item))
+            return File(os.path.join(self._working_directory, item).replace("/", "\\"))
         else:
             raise FileNotFoundError(item)
 
-<<<<<<< HEAD
-        return File(os.path.join(self._working_directory, item).replace("/", "\\"))
-
-=======
->>>>>>> c1aa4307
     def __getattr__(self, item):
         if item.startswith("__") and item.endswith("__"):
             raise AttributeError(item)
