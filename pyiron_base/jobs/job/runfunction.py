--- conflicted
+++ resolved
@@ -150,14 +150,8 @@
         )
         parsed_output = None
         if (
-<<<<<<< HEAD
                 not job_crashed
                 and self.collect_output_funct is not None
-=======
-            not job_crashed
-            and self.collect_output_funct is not None
-            and len(output_parameter_dict) > 0
->>>>>>> 64bc2c79
         ):
             parsed_output = self.collect_output_funct(
                 working_directory=working_directory,
