# coding: utf-8
# Copyright (c) Max-Planck-Institut für Eisenforschung GmbH - Computational Materials Design (CM) Department
# Distributed under the terms of "New BSD License", see the LICENSE file.
from datetime import datetime
import multiprocessing
import os
import posixpath
import subprocess

from jinja2 import Template

from pyiron_base.utils.deprecate import deprecate
from pyiron_base.jobs.job.wrapper import JobWrapper
from pyiron_base.state import state

try:
    import flux.job

    flux_available = True
except ImportError:
    flux_available = False


"""
The function job.run() inside pyiron is executed differently depending on the status of the job object. This module 
introduces the most general run functions and how they are selected. 

If an additional parameter is provided, then a specific run function is executed: 
    repair: run_job_with_parameter_repair

If no explicit parameter is provided the first implicit parameter is the job.status: 
    initialized: run_job_with_status_initialized
    created: run_job_with_status_created
    submitted: run_job_with_status_submitted
    running: run_job_with_status_running
    refresh: run_job_with_status_refresh
    busy: run_job_with_status_busy
    collect: run_job_with_status_collect
    suspended: run_job_with_status_suspended
    finished: run_job_with_status_finished
    
Afterwards inside the run_job_with_status_created() function the job is executed differently depending on the run mode 
of the server object attached to the job object: job.server.run_mode
    manual: run_job_with_runmode_manually
    modal: run_job_with_runmode_modal
    non_modal: run_job_with_runmode_non_modal
    interactive: run_job_with_runmode_interactive
    interactive_non_modal: run_job_with_runmode_interactive_non_modal
    queue: run_job_with_runmode_queue
    srun: run_job_with_runmode_srun
    flux: run_job_with_runmode_flux
    thread: only affects children of a GenericMaster 
    worker: only affects children of a GenericMaster 
    
Finally for jobs which call an external executable the execution is implemented in an function as well: 
    execute_job_with_external_executable
"""


# Parameter
def run_job_with_parameter_repair(job):
    """
    Internal helper function the run if repair function is called when the run() function is called with the
    'repair' parameter.

    Args:
        job (GenericJob): pyiron job object
    """
    job._run_if_created()


# Job Status
def run_job_with_status_initialized(job, debug=False):
    """
    Internal helper function the run if new function is called when the job status is 'initialized'. It prepares
    the hdf5 file and the corresponding directory structure.

    Args:
        job (GenericJob): pyiron job object
        debug (bool): Debug Mode
    """
    job.validate_ready_to_run()
    if job.server.run_mode.queue:
        job.check_setup()
    if job.check_if_job_exists():
        print("job exists already and therefore was not created!")
    else:
        job.save()
        return job.run()


def run_job_with_status_created(job):
    """
    Internal helper function the run if created function is called when the job status is 'created'. It executes
    the simulation, either in modal mode, meaning waiting for the simulation to finish, manually, or submits the
    simulation to the que.

    Args:
        job (GenericJob): pyiron job object

    Returns:
        int: Queue ID - if the job was send to the queue
    """
    job.status.submitted = True

    # Different run modes
    if job.server.run_mode.manual:
        run_job_with_runmode_manually(job=job, _manually_print=True)
    elif job.server.run_mode.worker:
        run_job_with_runmode_manually(job=job, _manually_print=True)
    elif job.server.run_mode.modal:
        job.run_static()
    elif job.server.run_mode.srun:
<<<<<<< HEAD
        run_job_with_runmode_srun(job=job)
=======
        job.run_if_srun()
    elif job.server.run_mode.flux:
        return job.run_if_flux()
>>>>>>> 5a684ca0
    elif (
        job.server.run_mode.non_modal
        or job.server.run_mode.thread
        or job.server.run_mode.worker
    ):
        run_job_with_runmode_non_modal(job=job)
    elif job.server.run_mode.queue:
        job.run_if_scheduler()
    elif job.server.run_mode.interactive:
        job.run_if_interactive()
    elif job.server.run_mode.interactive_non_modal:
        job.run_if_interactive_non_modal()


def run_job_with_status_submitted(
    job,
):  # Submitted jobs are handled by the job wrapper!
    """
    Internal helper function the run if submitted function is called when the job status is 'submitted'. It means
    the job is waiting in the queue. ToDo: Display a list of the users jobs in the queue.

    Args:
        job (GenericJob): pyiron job object
    """
    if (
        job.server.run_mode.queue
        and not job.project.queue_check_job_is_waiting_or_running(job)
    ):
        if not state.queue_adapter.remote_flag:
            job.run(delete_existing_job=True)
        else:
            job.transfer_from_remote()
    else:
        print("Job " + str(job.job_id) + " is waiting in the que!")


def run_job_with_status_running(job):
    """
    Internal helper function the run if running function is called when the job status is 'running'. It allows the
    user to interact with the simulation while it is running.

    Args:
        job (GenericJob): pyiron job object
    """
    if (
        job.server.run_mode.queue
        and not job.project.queue_check_job_is_waiting_or_running(job)
    ):
        job.run(delete_existing_job=True)
    elif job.server.run_mode.interactive:
        job.run_if_interactive()
    elif job.server.run_mode.interactive_non_modal:
        job.run_if_interactive_non_modal()
    else:
        print("Job " + str(job.job_id) + " is running!")


def run_job_with_status_refresh(job):
    """
    Internal helper function the run if refresh function is called when the job status is 'refresh'. If the job was
    suspended previously, the job is going to be started again, to be continued.

    Args:
        job (GenericJob): pyiron job object
    """
    raise NotImplementedError(
        "Refresh is not supported for this job type for job  " + str(job.job_id)
    )


def run_job_with_status_busy(job):
    """
    Internal helper function the run if busy function is called when the job status is 'busy'.

    Args:
        job (GenericJob): pyiron job object
    """
    raise NotImplementedError(
        "Refresh is not supported for this job type for job  " + str(job.job_id)
    )


def run_job_with_status_collect(job):
    """
    Internal helper function the run if collect function is called when the job status is 'collect'. It collects
    the simulation output using the standardized functions collect_output() and collect_logfiles(). Afterwards the
    status is set to 'finished'

    Args:
        job (GenericJob): pyiron job object
    """
    job.collect_output()
    job.collect_logfiles()
    job.run_time_to_db()
    if job.status.collect:
        if not job.convergence_check():
            job.status.not_converged = True
        else:
            if job._compress_by_default:
                job.compress()
            job.status.finished = True
    job._hdf5["status"] = job.status.string
    if job.job_id is not None:
        job._calculate_successor()
    job.send_to_database()
    job.update_master()


def run_job_with_status_suspended(job):
    """
    Internal helper function the run if suspended function is called when the job status is 'suspended'. It
    restarts the job by calling the run if refresh function after setting the status to 'refresh'.

    Args:
        job (GenericJob): pyiron job object
    """
    job.status.refresh = True
    job.run()


@deprecate(
    run_again="Either delete the job via job.remove() or use delete_existing_job=True.",
    version="0.4.0",
)
def run_job_with_status_finished(job):
    """
    Internal helper function the run if finished function is called when the job status is 'finished'. It loads
    the existing job.

    Args:
        job (GenericJob): pyiron job object
    """
    job.logger.warning(
        "The job {} is being loaded instead of running. To re-run use the argument "
        "'delete_existing_job=True in create_job'".format(job.job_name)
    )
    job.from_hdf()


# Run Modes
def run_job_with_runmode_manually(job, _manually_print=True):
    """
    Internal helper function to run a job manually.

    Args:
        job (GenericJob): pyiron job object
        _manually_print (bool): [True/False] print command for execution - default=True
    """
    if _manually_print:
        abs_working = posixpath.abspath(job.project_hdf5.working_directory)
        if not state.database.database_is_disabled:
            print(
                "You have selected to start the job manually. "
                + "To run it, go into the working directory {} and ".format(abs_working)
                + "call 'python -m pyiron_base.cli wrapper -p {}".format(abs_working)
                + " -j {} ' ".format(job.job_id)
            )
        else:
            print(
                "You have selected to start the job manually. "
                + "To run it, go into the working directory {} and ".format(abs_working)
                + "call 'python -m pyiron_base.cli wrapper -p {}".format(abs_working)
                + " -f {} ' ".format(
                    job.project_hdf5.file_name + job.project_hdf5.h5_path
                )
            )


def run_job_with_runmode_modal(job):
    """
    The run if modal function is called by run to execute the simulation, while waiting for the output. For this we
    use subprocess.check_output()

    Args:
        job (GenericJob): pyiron job object
    """
    job.run_static()


def run_job_with_runmode_non_modal(job):
    """
    The run if non modal function is called by run to execute the simulation in the background. For this we use
    multiprocessing.Process()

    Args:
        job (GenericJob): pyiron job object
    """
    if not state.database.database_is_disabled:
        if not state.database.using_local_database:
            args = (job.project_hdf5.working_directory, job.job_id, None, False, None)
        else:
            args = (
                job.project_hdf5.working_directory,
                job.job_id,
                None,
                False,
                str(job.project.db.conn.engine.url),
            )
    else:
        args = (
            job.project_hdf5.working_directory,
            None,
            job.project_hdf5.file_name + job.project_hdf5.h5_path,
            False,
            None,
        )

    p = multiprocessing.Process(
        target=multiprocess_wrapper,
        args=args,
    )
    if job.master_id and job.server.run_mode.non_modal:
        del job
        p.start()
    else:
        if job.server.run_mode.non_modal:
            p.start()
        else:
            job._process = p
            job._process.start()


def run_job_with_runmode_queue(job):
    """
    The run if queue function is called by run if the user decides to submit the job to and queing system. The job
    is submitted to the queuing system using subprocess.Popen()

    Args:
        job (GenericJob): pyiron job object

    Returns:
        int: Returns the queue ID for the job.
    """
    if state.queue_adapter is None:
        raise TypeError("No queue adapter defined.")
    if state.queue_adapter.remote_flag:
        filename = state.queue_adapter.convert_path_to_remote(
            path=job.project_hdf5.file_name
        )
        working_directory = state.queue_adapter.convert_path_to_remote(
            path=job.working_directory
        )
        command = (
            "python -m pyiron_base.cli wrapper -p "
            + working_directory
            + " -f "
            + filename
            + job.project_hdf5.h5_path
            + " --submit"
        )
        state.queue_adapter.transfer_file_to_remote(
            file=job.project_hdf5.file_name, transfer_back=False
        )
    elif state.database.database_is_disabled:
        command = (
            "python -m pyiron_base.cli wrapper -p "
            + job.working_directory
            + " -f "
            + job.project_hdf5.file_name
            + job.project_hdf5.h5_path
        )
    else:
        command = (
            "python -m pyiron_base.cli wrapper -p "
            + job.working_directory
            + " -j "
            + str(job.job_id)
        )
    que_id = state.queue_adapter.submit_job(
        queue=job.server.queue,
        job_name="pi_" + str(job.job_id),
        working_directory=job.project_hdf5.working_directory,
        cores=job.server.cores,
        run_time_max=job.server.run_time,
        memory_max=job.server.memory_limit,
        command=command,
        **job.server.additional_arguments
    )
    if que_id is not None:
        job.server.queue_id = que_id
        job._server.to_hdf(job._hdf5)
        print("Queue system id: ", que_id)
    else:
        job._logger.warning("Job aborted")
        job.status.aborted = True
        raise ValueError("run_queue.sh crashed")
    state.logger.debug("submitted %s", job.job_name)
    job._logger.debug("job status: %s", job.status)
    job._logger.info(
        "{}, status: {}, submitted: queue id {}".format(
            job.job_info_str, job.status, que_id
        )
    )


def run_job_with_runmode_srun(job):
    working_directory = job.project_hdf5.working_directory
    if not state.database.database_is_disabled:
        if not state.database.using_local_database:
            command = (
                "srun python -m pyiron_base.cli wrapper -p "
                + working_directory
                + "- j "
                + job.job_id
            )
        else:
            raise ValueError(
                "run_job_with_runmode_srun() does not support local databases."
            )
    else:
        command = (
            "srun python -m pyiron_base.cli wrapper -p "
            + working_directory
            + " -f "
            + job.project_hdf5.file_name
            + job.project_hdf5.h5_path
        )
    os.makedirs(working_directory, exist_ok=True)
    del job
    subprocess.Popen(
        command,
        cwd=working_directory,
        shell=True,
        stdout=subprocess.PIPE,
        stderr=subprocess.STDOUT,
        universal_newlines=True,
    )


def run_job_with_runmode_flux(job, executor):
    if not flux_available:
        raise ModuleNotFoundError(
            "No module named 'flux'. No linux you can install flux via conda."
            + "'conda install -c conda-forge flux'"
        )
    if not state.database.database_is_disabled:
        executable_template = Template(
            """\
#!/bin/bash
python -m pyiron_base.cli wrapper -p {{working_directory}} -j {{job_id}}
"""
        )
        exeuctable_str = executable_template.render(
            working_directory=job.working_directory,
            job_id=str(job.job_id),
        )
        job_name = "pi_" + str(job.job_id)
    else:
        executable_template = Template(
            """\
#!/bin/bash
python -m pyiron_base.cli wrapper -p {{working_directory}} -f {{file_name}}{{h5_path}}
"""
        )
        exeuctable_str = executable_template.render(
            working_directory=job.working_directory,
            file_name=job.project_hdf5.file_name,
            h5_path=job.project_hdf5.h5_path,
        )
        job_name = job.job_name

    jobspec = flux.job.JobspecV1.from_batch_command(
        jobname=job_name,
        script=exeuctable_str,
        num_nodes=1,
        cores_per_slot=1,
        num_slots=job.server.cores,
    )
    jobspec.cwd = job.project_hdf5.working_directory
    jobspec.environment = dict(os.environ)
    return executor.submit(jobspec)


def run_time_decorator(func):
    def wrapper(job):
        if not state.database.database_is_disabled and job.job_id is not None:
            job.project.db.item_update({"timestart": datetime.now()}, job.job_id)
            func(job)
            job.project.db.item_update(job._runtime(), job.job_id)
        else:
            func(job)

    return wrapper


@run_time_decorator
def execute_job_with_external_executable(job):
    """
    The run static function is called by run to execute the simulation.

    Args:
        job (GenericJob): pyiron job object
    """
    job._logger.info(
        "{}, status: {}, run job (modal)".format(job.job_info_str, job.status)
    )
    if job.executable.executable_path == "":
        job.status.aborted = True
        raise ValueError("No executable set!")
    job.status.running = True
    executable, shell = job.executable.get_input_for_subprocess_call(
        cores=job.server.cores, threads=job.server.threads
    )
    job_crashed, out = False, None
    try:
        out = subprocess.run(
            executable,
            cwd=job.project_hdf5.working_directory,
            shell=shell,
            stdout=subprocess.PIPE,
            stderr=subprocess.STDOUT,
            universal_newlines=True,
            check=True,
        ).stdout
    except subprocess.CalledProcessError as e:
        out, job_crashed = handle_failed_job(job=job, error=e)

    job._logger.info(
        "{}, status: {}, output: {}".format(job.job_info_str, job.status, out)
    )
    with open(
        posixpath.join(job.project_hdf5.working_directory, "error.out"), mode="w"
    ) as f_err:
        f_err.write(out)
    handle_finished_job(job=job, job_crashed=job_crashed, collect_output=True)


def handle_finished_job(job, job_crashed=False, collect_output=True):
    """
    Handle finished jobs, collect the calculation output and set the status to aborted if the job crashed

    Args:
        job (GenericJob): pyiron job object
        job_crashed (boolean): flag to indicate failed jobs
        collect_output (boolean): flag to indicate if the collect_output() function should be called
    """
    job.set_input_to_read_only()
    if collect_output:
        job.status.collect = True
        job.run()
    if job_crashed:
        job.status.aborted = True
        job._hdf5["status"] = job.status.string


def handle_failed_job(job, error):
    """
    Handle failed jobs write error message to text file and update database

    Args:
        job (GenericJob): pyiron job object
        error (subprocess.SubprocessError): error of the subprocess executing the job

    Returns:
        boolean, str: job crashed and error message
    """
    out = error.output
    if error.returncode in job.executable.accepted_return_codes:
        return False, out
    elif not job.server.accept_crash:
        job._logger.warning("Job aborted")
        job._logger.warning(error.output)
        job.status.aborted = True
        job.run_time_to_db()
        error_file = posixpath.join(job.project_hdf5.working_directory, "error.msg")
        with open(error_file, "w") as f:
            f.write(error.output)
        if job.server.run_mode.non_modal:
            state.database.close_connection()
        raise RuntimeError("Job aborted")
    else:
        return True, out


def multiprocess_wrapper(
    working_directory, job_id=None, file_path=None, debug=False, connection_string=None
):
    if job_id is not None:
        job_wrap = JobWrapper(
            working_directory=str(working_directory),
            job_id=int(job_id),
            debug=debug,
            connection_string=connection_string,
        )
    elif file_path is not None:
        hdf5_file = (
            ".".join(file_path.split(".")[:-1])
            + "."
            + file_path.split(".")[-1].split("/")[0]
        )
        h5_path = "/".join(file_path.split(".")[-1].split("/")[1:])
        job_wrap = JobWrapper(
            working_directory,
            job_id=None,
            hdf5_file=hdf5_file,
            h5_path="/" + h5_path,
            debug=debug,
            connection_string=connection_string,
        )
    else:
        raise ValueError("Either job_id or file_path have to be not None.")
    job_wrap.job.run_static()<|MERGE_RESOLUTION|>--- conflicted
+++ resolved
@@ -111,13 +111,9 @@
     elif job.server.run_mode.modal:
         job.run_static()
     elif job.server.run_mode.srun:
-<<<<<<< HEAD
         run_job_with_runmode_srun(job=job)
-=======
-        job.run_if_srun()
     elif job.server.run_mode.flux:
-        return job.run_if_flux()
->>>>>>> 5a684ca0
+        return run_job_with_runmode_flux(job=job, executor=job.flux_executor)
     elif (
         job.server.run_mode.non_modal
         or job.server.run_mode.thread
