# coding: utf-8
# Copyright (c) Max-Planck-Institut für Eisenforschung GmbH - Computational Materials Design (CM) Department
# Distributed under the terms of "New BSD License", see the LICENSE file.
from datetime import datetime
import multiprocessing
import os
import posixpath
import subprocess

from pyiron_base.utils.deprecate import deprecate
from pyiron_base.jobs.job.wrapper import JobWrapper
from pyiron_base.state import state


"""
The function job.run() inside pyiron is executed differently depending on the status of the job object. This module 
introduces the most general run functions and how they are selected. 

If an additional parameter is provided, then a specific run function is executed: 
    repair: run_job_with_parameter_repair

If no explicit parameter is provided the first implicit parameter is the job.status: 
    initialized: run_job_with_status_initialized
    created: run_job_with_status_created
    submitted: run_job_with_status_submitted
    running: run_job_with_status_running
    refresh: run_job_with_status_refresh
    busy: run_job_with_status_busy
    collect: run_job_with_status_collect
    suspended: run_job_with_status_suspended
    finished: run_job_with_status_finished
    
Afterwards inside the run_job_with_status_created() function the job is executed differently depending on the run mode 
of the server object attached to the job object: job.server.run_mode
    manually: run_job_with_runmode_manually
    modal: run_job_with_runmode_modal
    non_modal: run_job_with_runmode_non_modal
    interactive: run_job_with_runmode_interactive
    interactive_non_modal: run_job_with_runmode_interactive_non_modal
    queue: run_job_with_runmode_queue
    
Finally for jobs which call an external executable the execution is implemented in an function as well: 
    execute_job_with_external_executable
"""


# Parameter
def run_job_with_parameter_repair(job):
    """
    Internal helper function the run if repair function is called when the run() function is called with the
    'repair' parameter.

    Args:
        job (GenericJob): pyiron job object
    """
    job._run_if_created()


# Job Status
def run_job_with_status_initialized(job, debug=False):
    """
    Internal helper function the run if new function is called when the job status is 'initialized'. It prepares
    the hdf5 file and the corresponding directory structure.

    Args:
        job (GenericJob): pyiron job object
        debug (bool): Debug Mode
    """
    job.validate_ready_to_run()
    if job.server.run_mode.queue:
        job.check_setup()
    if job.check_if_job_exists():
        print("job exists already and therefore was not created!")
    else:
        job.save()
        job.run()


def run_job_with_status_created(job):
    """
    Internal helper function the run if created function is called when the job status is 'created'. It executes
    the simulation, either in modal mode, meaning waiting for the simulation to finish, manually, or submits the
    simulation to the que.

    Args:
        job (GenericJob): pyiron job object

    Returns:
        int: Queue ID - if the job was send to the queue
    """
    job.status.submitted = True

    # Different run modes
    if job.server.run_mode.manual:
        job.run_if_manually()
    elif job.server.run_mode.worker:
        job.run_if_manually(_manually_print=False)
    elif job.server.run_mode.modal:
        job.run_static()
    elif job.server.run_mode.srun:
        job.run_if_srun()
    elif (
        job.server.run_mode.non_modal
        or job.server.run_mode.thread
        or job.server.run_mode.worker
    ):
        job.run_if_non_modal()
    elif job.server.run_mode.queue:
        job.run_if_scheduler()
    elif job.server.run_mode.interactive:
        job.run_if_interactive()
    elif job.server.run_mode.interactive_non_modal:
        job.run_if_interactive_non_modal()


def run_job_with_status_submitted(
    job,
):  # Submitted jobs are handled by the job wrapper!
    """
    Internal helper function the run if submitted function is called when the job status is 'submitted'. It means
    the job is waiting in the queue. ToDo: Display a list of the users jobs in the queue.

    Args:
        job (GenericJob): pyiron job object
    """
    if (
        job.server.run_mode.queue
        and not job.project.queue_check_job_is_waiting_or_running(job)
    ):
        if not state.queue_adapter.remote_flag:
            job.run(delete_existing_job=True)
        else:
            job.transfer_from_remote()
    else:
        print("Job " + str(job.job_id) + " is waiting in the que!")


def run_job_with_status_running(job):
    """
    Internal helper function the run if running function is called when the job status is 'running'. It allows the
    user to interact with the simulation while it is running.

    Args:
        job (GenericJob): pyiron job object
    """
    if (
        job.server.run_mode.queue
        and not job.project.queue_check_job_is_waiting_or_running(job)
    ):
        job.run(delete_existing_job=True)
    elif job.server.run_mode.interactive:
        job.run_if_interactive()
    elif job.server.run_mode.interactive_non_modal:
        job.run_if_interactive_non_modal()
    else:
        print("Job " + str(job.job_id) + " is running!")


def run_job_with_status_refresh(job):
    """
    Internal helper function the run if refresh function is called when the job status is 'refresh'. If the job was
    suspended previously, the job is going to be started again, to be continued.

    Args:
        job (GenericJob): pyiron job object
    """
    raise NotImplementedError(
        "Refresh is not supported for this job type for job  " + str(job.job_id)
    )


def run_job_with_status_busy(job):
    """
    Internal helper function the run if busy function is called when the job status is 'busy'.

    Args:
        job (GenericJob): pyiron job object
    """
    raise NotImplementedError(
        "Refresh is not supported for this job type for job  " + str(job.job_id)
    )


def run_job_with_status_collect(job):
    """
    Internal helper function the run if collect function is called when the job status is 'collect'. It collects
    the simulation output using the standardized functions collect_output() and collect_logfiles(). Afterwards the
    status is set to 'finished'

    Args:
        job (GenericJob): pyiron job object
    """
    job.collect_output()
    job.collect_logfiles()
    job.run_time_to_db()
    if job.status.collect:
        if not job.convergence_check():
            job.status.not_converged = True
        else:
            if job._compress_by_default:
                job.compress()
            job.status.finished = True
    job._hdf5["status"] = job.status.string
    if job.job_id is not None:
        job._calculate_successor()
    job.send_to_database()
    job.update_master()


def run_job_with_status_suspended(job):
    """
    Internal helper function the run if suspended function is called when the job status is 'suspended'. It
    restarts the job by calling the run if refresh function after setting the status to 'refresh'.

    Args:
        job (GenericJob): pyiron job object
    """
    job.status.refresh = True
    job.run()


@deprecate(
    run_again="Either delete the job via job.remove() or use delete_existing_job=True.",
    version="0.4.0",
)
def run_job_with_status_finished(job, delete_existing_job=False, run_again=False):
    """
    Internal helper function the run if finished function is called when the job status is 'finished'. It loads
    the existing job.

    Args:
        job (GenericJob): pyiron job object
        delete_existing_job (bool): Delete the existing job and run the simulation again.
        run_again (bool): Same as delete_existing_job (deprecated)
    """
    if run_again:
        delete_existing_job = True
    if delete_existing_job:
        parent_id = job.parent_id
        job.parent_id = None
        job.remove()
        job._job_id = None
        job.status.initialized = True
        job.parent_id = parent_id
        job.run()
    else:
        job.logger.warning(
            "The job {} is being loaded instead of running. To re-run use the argument "
            "'delete_existing_job=True in create_job'".format(job.job_name)
        )
        job.from_hdf()


# Run Modes
def run_job_with_runmode_manually(job, _manually_print=True):
    """
    Internal helper function to run a job manually.

    Args:
        job (GenericJob): pyiron job object
        _manually_print (bool): [True/False] print command for execution - default=True
    """
    if _manually_print:
        abs_working = posixpath.abspath(job.project_hdf5.working_directory)
        print(
            "You have selected to start the job manually. "
            + "To run it, go into the working directory {} and ".format(abs_working)
            + "call 'python -m pyiron_base.cli wrapper -p {}".format(abs_working)
            + " -j {} ' ".format(job.job_id)
        )


def run_job_with_runmode_modal(job):
    """
    The run if modal function is called by run to execute the simulation, while waiting for the output. For this we
    use subprocess.check_output()

    Args:
        job (GenericJob): pyiron job object
    """
    job.run_static()


def run_job_with_runmode_interactive(job):
    """
    For jobs which executables are available as Python library, those can also be executed with a library call
    instead of calling an external executable. This is usually faster than a single core python job.

    Args:
        job (GenericJob): pyiron job object
    """
    raise NotImplementedError(
        "This function needs to be implemented in the specific class."
    )


def run_job_with_runmode_interactive_non_modal(job):
    """
    For jobs which executables are available as Python library, those can also be executed with a library call
    instead of calling an external executable. This is usually faster than a single core python job.

    Args:
        job (GenericJob): pyiron job object
    """
    raise NotImplementedError(
        "This function needs to be implemented in the specific class."
    )


def run_job_with_runmode_non_modal(job):
    """
    The run if non modal function is called by run to execute the simulation in the background. For this we use
    multiprocessing.Process()

    Args:
        job (GenericJob): pyiron job object
    """
    if not state.database.database_is_disabled:
        if not state.database.using_local_database:
            args = (job.project_hdf5.working_directory, job.job_id, None, False, None)
        else:
            args = (
                job.project_hdf5.working_directory,
                job.job_id,
                None,
                False,
                str(job.project.db.conn.engine.url),
            )
    else:
        args = (
            job.project_hdf5.working_directory,
            None,
            job.project_hdf5.file_name + job.project_hdf5.h5_path,
            False,
            None,
        )

    p = multiprocessing.Process(
        target=multiprocess_wrapper,
        args=args,
    )
    if job.master_id and job.server.run_mode.non_modal:
        del job
        p.start()
    else:
        if job.server.run_mode.non_modal:
            p.start()
        else:
            job._process = p
            job._process.start()


def run_job_with_runmode_queue(job):
    """
    The run if queue function is called by run if the user decides to submit the job to and queing system. The job
    is submitted to the queuing system using subprocess.Popen()

    Args:
        job (GenericJob): pyiron job object

    Returns:
        int: Returns the queue ID for the job.
    """
    if state.queue_adapter is None:
        raise TypeError("No queue adapter defined.")
    if state.queue_adapter.remote_flag:
        filename = state.queue_adapter.convert_path_to_remote(
            path=job.project_hdf5.file_name
        )
        working_directory = state.queue_adapter.convert_path_to_remote(
            path=job.working_directory
        )
        command = (
            "python -m pyiron_base.cli wrapper -p "
            + working_directory
            + " -f "
            + filename
            + job.project_hdf5.h5_path
            + " --submit"
        )
        state.queue_adapter.transfer_file_to_remote(
            file=job.project_hdf5.file_name, transfer_back=False
        )
    elif state.database.database_is_disabled:
        command = (
            "python -m pyiron_base.cli wrapper -p "
            + job.working_directory
            + " -f "
            + job.project_hdf5.file_name
            + job.project_hdf5.h5_path
        )
    else:
        command = (
            "python -m pyiron_base.cli wrapper -p "
            + job.working_directory
            + " -j "
            + str(job.job_id)
        )
    que_id = state.queue_adapter.submit_job(
        queue=job.server.queue,
        job_name="pi_" + str(job.job_id),
        working_directory=job.project_hdf5.working_directory,
        cores=job.server.cores,
        run_time_max=job.server.run_time,
        memory_max=job.server.memory_limit,
        command=command,
    )
    if que_id is not None:
        job.server.queue_id = que_id
        job._server.to_hdf(job._hdf5)
        print("Queue system id: ", que_id)
    else:
        job._logger.warning("Job aborted")
        job.status.aborted = True
        raise ValueError("run_queue.sh crashed")
    state.logger.debug("submitted %s", job.job_name)
    job._logger.debug("job status: %s", job.status)
    job._logger.info(
        "{}, status: {}, submitted: queue id {}".format(
            job.job_info_str, job.status, que_id
        )
    )


def run_job_with_runmode_srun(job):
    working_directory = job.project_hdf5.working_directory
    if not state.database.database_is_disabled:
        if not state.database.using_local_database:
            command = (
                "srun python -m pyiron_base.cli wrapper -p "
                + working_directory
                + "- j "
                + job.job_id
            )
        else:
            raise ValueError("run_if_srun() does not support local databases.")
    else:
        command = (
            "srun python -m pyiron_base.cli wrapper -p "
            + working_directory
            + " -f "
            + job.project_hdf5.file_name
            + job.project_hdf5.h5_path
        )
    if not os.path.exists(working_directory):
        os.makedirs(working_directory)
    del job
    subprocess.Popen(
        command,
        cwd=working_directory,
        shell=True,
        stdout=subprocess.PIPE,
        stderr=subprocess.STDOUT,
        universal_newlines=True,
    )


def execute_job_with_external_executable(job):
    """
    The run static function is called by run to execute the simulation.

    Args:
        job (GenericJob): pyiron job object
    """
    job._logger.info(
        "{}, status: {}, run job (modal)".format(job.job_info_str, job.status)
    )
    if job.executable.executable_path == "":
        job.status.aborted = True
        raise ValueError("No executable set!")
    job.status.running = True
    if job.job_id is not None:
        job.project.db.item_update({"timestart": datetime.now()}, job.job_id)
    executable, shell = job.executable.get_input_for_subprocess_call(
        cores=job.server.cores, threads=job.server.threads
    )
    job_crashed, out = False, None
    try:
        out = subprocess.run(
            executable,
            cwd=job.project_hdf5.working_directory,
            shell=shell,
            stdout=subprocess.PIPE,
            stderr=subprocess.STDOUT,
            universal_newlines=True,
            check=True,
        ).stdout
    except subprocess.CalledProcessError as e:
<<<<<<< HEAD
        out = e.output
        if e.returncode in job.executable.accepted_return_codes:
            pass
        elif not job.server.accept_crash:
            job._logger.warning("Job aborted")
            job._logger.warning(e.output)
            job.status.aborted = True
            job.run_time_to_db()
            error_file = posixpath.join(job.project_hdf5.working_directory, "error.msg")
            with open(error_file, "w") as f:
                f.write(e.output)
            if job.server.run_mode.non_modal:
                state.database.close_connection()
            raise RuntimeError("Job aborted")
        else:
            job_crashed = True
=======
        out, job_crashed = handle_failed_job(job=job, error=e)
>>>>>>> 71c6a07e

    job._logger.info(
        "{}, status: {}, output: {}".format(job.job_info_str, job.status, out)
    )
    with open(
        posixpath.join(job.project_hdf5.working_directory, "error.out"), mode="w"
    ) as f_err:
        f_err.write(out)
    handle_finished_job(job=job, job_crashed=job_crashed, collect_output=True)


def handle_finished_job(job, job_crashed=False, collect_output=True):
    """
    Handle finished jobs, collect the calculation output and set the status to aborted if the job crashed

    Args:
        job (GenericJob): pyiron job object
        job_crashed (boolean): flag to indicate failed jobs
        collect_output (boolean): flag to indicate if the collect_output() function should be called
    """
    job.set_input_to_read_only()
    if collect_output:
        job.status.collect = True
        job.run()
    if job_crashed:
        job.status.aborted = True
        job._hdf5["status"] = job.status.string


def handle_failed_job(job, error):
    """
    Handle failed jobs write error message to text file and update database

    Args:
        job (GenericJob): pyiron job object
        error (subprocess.SubprocessError): error of the subprocess executing the job

    Returns:
        boolean, str: job crashed and error message
    """
    out = error.output
    if error.returncode in job.executable.accepted_return_codes:
        return False, out
    elif not job.server.accept_crash:
        job._logger.warning("Job aborted")
        job._logger.warning(error.output)
        job.status.aborted = True
        if job.job_id is not None:
            job.project.db.item_update(job._runtime(), job.job_id)
        error_file = posixpath.join(job.project_hdf5.working_directory, "error.msg")
        with open(error_file, "w") as f:
            f.write(error.output)
        if job.server.run_mode.non_modal:
            state.database.close_connection()
        raise RuntimeError("Job aborted")
    else:
        return True, out


def multiprocess_wrapper(
    working_directory, job_id=None, file_path=None, debug=False, connection_string=None
):
    if job_id is not None:
        job_wrap = JobWrapper(
            working_directory=str(working_directory),
            job_id=int(job_id),
            debug=debug,
            connection_string=connection_string,
        )
    elif file_path is not None:
        hdf5_file = (
            ".".join(file_path.split(".")[:-1])
            + "."
            + file_path.split(".")[-1].split("/")[0]
        )
        h5_path = "/".join(file_path.split(".")[-1].split("/")[1:])
        job_wrap = JobWrapper(
            working_directory,
            job_id=None,
            hdf5_file=hdf5_file,
            h5_path="/" + h5_path,
            debug=debug,
            connection_string=connection_string,
        )
    else:
        raise ValueError("Either job_id or file_path have to be not None.")
    job_wrap.job.run_static()<|MERGE_RESOLUTION|>--- conflicted
+++ resolved
@@ -486,26 +486,7 @@
             check=True,
         ).stdout
     except subprocess.CalledProcessError as e:
-<<<<<<< HEAD
-        out = e.output
-        if e.returncode in job.executable.accepted_return_codes:
-            pass
-        elif not job.server.accept_crash:
-            job._logger.warning("Job aborted")
-            job._logger.warning(e.output)
-            job.status.aborted = True
-            job.run_time_to_db()
-            error_file = posixpath.join(job.project_hdf5.working_directory, "error.msg")
-            with open(error_file, "w") as f:
-                f.write(e.output)
-            if job.server.run_mode.non_modal:
-                state.database.close_connection()
-            raise RuntimeError("Job aborted")
-        else:
-            job_crashed = True
-=======
         out, job_crashed = handle_failed_job(job=job, error=e)
->>>>>>> 71c6a07e
 
     job._logger.info(
         "{}, status: {}, output: {}".format(job.job_info_str, job.status, out)
@@ -553,8 +534,7 @@
         job._logger.warning("Job aborted")
         job._logger.warning(error.output)
         job.status.aborted = True
-        if job.job_id is not None:
-            job.project.db.item_update(job._runtime(), job.job_id)
+        job.run_time_to_db()
         error_file = posixpath.join(job.project_hdf5.working_directory, "error.msg")
         with open(error_file, "w") as f:
             f.write(error.output)
