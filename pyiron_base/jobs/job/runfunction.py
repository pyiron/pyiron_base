--- conflicted
+++ resolved
@@ -784,7 +784,6 @@
         job_wrap.job.run_static()
 
 
-<<<<<<< HEAD
 def generate_calculate_function(write_input_funct=None, collect_output_funct=None):
     def calculate(input_dict, executable_dict, output_dict={}):
         working_directory = executable_dict["working_directory"]
@@ -846,14 +845,14 @@
         return shell_output, parsed_output, job_crashed
 
     return calculate
-=======
+
+
 def write_input_files_from_input_dict(input_dict: dict, working_directory: str):
     for file_name, content in input_dict["files_to_create"].items():
         with open(os.path.join(working_directory, file_name), "w") as f:
             f.writelines(content)
     for file_name, source in input_dict["files_to_copy"].items():
         shutil.copy(source, os.path.join(working_directory, file_name))
->>>>>>> 7d7f13d4
 
 
 def _generate_flux_execute_string(job, database_is_disabled):
