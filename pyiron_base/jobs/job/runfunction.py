# coding: utf-8
# Copyright (c) Max-Planck-Institut für Eisenforschung GmbH - Computational Materials Design (CM) Department
# Distributed under the terms of "New BSD License", see the LICENSE file.
from concurrent.futures import ProcessPoolExecutor
from datetime import datetime
import multiprocessing
import os
import posixpath
import shutil
import subprocess
from typing import Optional

from jinja2 import Template
from pyiron_snippets.deprecate import deprecate

from pyiron_base.jobs.job.wrapper import JobWrapper
from pyiron_base.state import state
from pyiron_base.state.signal import catch_signals
from pyiron_base.utils.instance import static_isinstance


try:
    import flux.job

    flux_available = True
except ImportError:
    flux_available = False

"""
The function job.run() inside pyiron is executed differently depending on the status of the job object. This module 
introduces the most general run functions and how they are selected. 

If an additional parameter is provided, then a specific run function is executed: 
    repair: run_job_with_parameter_repair

If no explicit parameter is provided the first implicit parameter is the job.status: 
    initialized: run_job_with_status_initialized
    created: run_job_with_status_created
    submitted: run_job_with_status_submitted
    running: run_job_with_status_running
    refresh: run_job_with_status_refresh
    busy: run_job_with_status_busy
    collect: run_job_with_status_collect
    suspended: run_job_with_status_suspended
    finished: run_job_with_status_finished
    
Afterwards inside the run_job_with_status_created() function the job is executed differently depending on the run mode 
of the server object attached to the job object: job.server.run_mode
    manual: run_job_with_runmode_manually
    modal: run_job_with_runmode_modal
    non_modal: run_job_with_runmode_non_modal
    interactive: run_job_with_runmode_interactive
    interactive_non_modal: run_job_with_runmode_interactive_non_modal
    queue: run_job_with_runmode_queue
    srun: run_job_with_runmode_srun
    executor: run_job_with_runmode_executor
    thread: only affects children of a GenericMaster 
    worker: only affects children of a GenericMaster 
    
Finally for jobs which call an external executable the execution is implemented in an function as well: 
    execute_job_with_external_executable
"""


# Parameter
def run_job_with_parameter_repair(job):
    """
    Internal helper function the run if repair function is called when the run() function is called with the
    'repair' parameter.

    Args:
        job (GenericJob): pyiron job object
    """
    job._run_if_created()


# Job Status
def run_job_with_status_initialized(job, debug=False):
    """
    Internal helper function the run if new function is called when the job status is 'initialized'. It prepares
    the hdf5 file and the corresponding directory structure.

    Args:
        job (GenericJob): pyiron job object
        debug (bool): Debug Mode
    """
    job.validate_ready_to_run()
    if job.server.run_mode.queue:
        job.check_setup()
    if job.check_if_job_exists():
        print("job exists already and therefore was not created!")
    else:
        job.save()
        job.run()


def run_job_with_status_created(job):
    """
    Internal helper function the run if created function is called when the job status is 'created'. It executes
    the simulation, either in modal mode, meaning waiting for the simulation to finish, manually, or submits the
    simulation to the que.

    Args:
        job (GenericJob): pyiron job object

    Returns:
        int: Queue ID - if the job was send to the queue
    """
    job.status.submitted = True

    # Different run modes
    if job.server.run_mode.manual:
        run_job_with_runmode_manually(job=job, _manually_print=True)
    elif job.server.run_mode.worker:
        run_job_with_runmode_manually(job=job, _manually_print=True)
    elif job.server.run_mode.modal:
        job.run_static()
    elif job.server.run_mode.srun:
        run_job_with_runmode_srun(job=job)
    elif job.server.run_mode.executor:
        if job.server.gpus is not None:
            gpus_per_slot = int(job.server.gpus / job.server.cores)
            if gpus_per_slot < 0:
                raise ValueError(
                    "Both job.server.gpus and job.server.cores have to be greater than zero."
                )
        else:
            gpus_per_slot = None
        run_job_with_runmode_executor(
            job=job,
            executor=job.server.executor,
            gpus_per_slot=gpus_per_slot,
        )
    elif (
        job.server.run_mode.non_modal
        or job.server.run_mode.thread
        or job.server.run_mode.worker
    ):
        run_job_with_runmode_non_modal(job=job)
    elif job.server.run_mode.queue:
        job.run_if_scheduler()
    elif job.server.run_mode.interactive:
        job.run_if_interactive()
    elif job.server.run_mode.interactive_non_modal:
        job.run_if_interactive_non_modal()


def run_job_with_status_submitted(
    job,
):  # Submitted jobs are handled by the job wrapper!
    """
    Internal helper function the run if submitted function is called when the job status is 'submitted'. It means
    the job is waiting in the queue. ToDo: Display a list of the users jobs in the queue.

    Args:
        job (GenericJob): pyiron job object
    """
    if (
        job.server.run_mode.queue
        and not job.project.queue_check_job_is_waiting_or_running(job)
    ):
        if not state.queue_adapter.remote_flag:
            job.run(delete_existing_job=True)
        else:
            job.transfer_from_remote()
    else:
        print("Job " + str(job.job_id) + " is waiting in the que!")


def run_job_with_status_running(job):
    """
    Internal helper function the run if running function is called when the job status is 'running'. It allows the
    user to interact with the simulation while it is running.

    Args:
        job (GenericJob): pyiron job object
    """
    if (
        job.server.run_mode.queue
        and not job.project.queue_check_job_is_waiting_or_running(job)
    ):
        job.run(delete_existing_job=True)
    elif job.server.run_mode.interactive:
        job.run_if_interactive()
    elif job.server.run_mode.interactive_non_modal:
        job.run_if_interactive_non_modal()
    else:
        print("Job " + str(job.job_id) + " is running!")


def run_job_with_status_refresh(job):
    """
    Internal helper function the run if refresh function is called when the job status is 'refresh'. If the job was
    suspended previously, the job is going to be started again, to be continued.

    Args:
        job (GenericJob): pyiron job object
    """
    raise NotImplementedError(
        "Refresh is not supported for this job type for job  " + str(job.job_id)
    )


def run_job_with_status_busy(job):
    """
    Internal helper function the run if busy function is called when the job status is 'busy'.

    Args:
        job (GenericJob): pyiron job object
    """
    raise NotImplementedError(
        "Refresh is not supported for this job type for job  " + str(job.job_id)
    )


def run_job_with_status_collect(job):
    """
    Internal helper function the run if collect function is called when the job status is 'collect'. It collects
    the simulation output using the standardized functions collect_output() and collect_logfiles(). Afterwards the
    status is set to 'finished'

    Args:
        job (GenericJob): pyiron job object
    """
    job.collect_output()
    job.collect_logfiles()
    job.run_time_to_db()
    if job.status.collect:
        if not job.convergence_check():
            job.status.not_converged = True
        else:
            if job._compress_by_default:
                job.compress()
            job.status.finished = True
    job._hdf5["status"] = job.status.string
    job.send_to_database()
    job.update_master()


def run_job_with_status_suspended(job):
    """
    Internal helper function the run if suspended function is called when the job status is 'suspended'. It
    restarts the job by calling the run if refresh function after setting the status to 'refresh'.

    Args:
        job (GenericJob): pyiron job object
    """
    job.status.refresh = True
    job.run()


@deprecate(
    run_again="Either delete the job via job.remove() or use delete_existing_job=True.",
    version="0.4.0",
)
def run_job_with_status_finished(job):
    """
    Internal helper function the run if finished function is called when the job status is 'finished'. It loads
    the existing job.

    Args:
        job (GenericJob): pyiron job object
    """
    job.logger.warning(
        "The job {} is being loaded instead of running. To re-run use the argument "
        "'delete_existing_job=True in create_job'".format(job.job_name)
    )
    job.from_hdf()


# Run Modes
def run_job_with_runmode_manually(job, _manually_print=True):
    """
    Internal helper function to run a job manually.

    Args:
        job (GenericJob): pyiron job object
        _manually_print (bool): [True/False] print command for execution - default=True
    """
    if _manually_print:
        abs_working = posixpath.abspath(job.project_hdf5.working_directory)
        if not state.database.database_is_disabled:
            print(
                "You have selected to start the job manually. "
                + "To run it, go into the working directory {} and ".format(abs_working)
                + "call 'python -m pyiron_base.cli wrapper -p {}".format(abs_working)
                + " -j {} ' ".format(job.job_id)
            )
        else:
            print(
                "You have selected to start the job manually. "
                + "To run it, go into the working directory {} and ".format(abs_working)
                + "call 'python -m pyiron_base.cli wrapper -p {}".format(abs_working)
                + " -f {} ' ".format(
                    job.project_hdf5.file_name + job.project_hdf5.h5_path
                )
            )


def run_job_with_runmode_modal(job):
    """
    The run if modal function is called by run to execute the simulation, while waiting for the output. For this we
    use subprocess.check_output()

    Args:
        job (GenericJob): pyiron job object
    """
    job.run_static()


def run_job_with_runmode_non_modal(job):
    """
    The run if non modal function is called by run to execute the simulation in the background. For this we use
    multiprocessing.Process()

    Args:
        job (GenericJob): pyiron job object
    """
    if not state.database.database_is_disabled:
        if not state.database.using_local_database:
            args = (job.project_hdf5.working_directory, job.job_id, None, False, None)
        else:
            args = (
                job.project_hdf5.working_directory,
                job.job_id,
                None,
                False,
                str(job.project.db.conn.engine.url),
            )
    else:
        args = (
            job.project_hdf5.working_directory,
            None,
            job.project_hdf5.file_name + job.project_hdf5.h5_path,
            False,
            None,
        )

    p = multiprocessing.Process(
        target=multiprocess_wrapper,
        args=args,
    )
    if job.master_id and job.server.run_mode.non_modal:
        del job
        p.start()
    else:
        if job.server.run_mode.non_modal:
            p.start()
        else:
            job._process = p
            job._process.start()


def run_job_with_runmode_queue(job):
    """
    The run if queue function is called by run if the user decides to submit the job to and queing system. The job
    is submitted to the queuing system using subprocess.Popen()

    Args:
        job (GenericJob): pyiron job object

    Returns:
        int: Returns the queue ID for the job.
    """
    if state.queue_adapter is None:
        raise TypeError("No queue adapter defined.")
    if state.queue_adapter.remote_flag:
        filename = state.queue_adapter.convert_path_to_remote(
            path=job.project_hdf5.file_name
        )
        working_directory = state.queue_adapter.convert_path_to_remote(
            path=job.working_directory
        )
        command = (
            "python -m pyiron_base.cli wrapper -p "
            + working_directory
            + " -f "
            + filename
            + job.project_hdf5.h5_path
            + " --submit"
        )
        state.queue_adapter.transfer_file_to_remote(
            file=job.project_hdf5.file_name, transfer_back=False
        )
    elif state.database.database_is_disabled:
        command = (
            "python -m pyiron_base.cli wrapper -p "
            + job.working_directory
            + " -f "
            + job.project_hdf5.file_name
            + job.project_hdf5.h5_path
        )
    else:
        command = (
            "python -m pyiron_base.cli wrapper -p "
            + job.working_directory
            + " -j "
            + str(job.job_id)
        )
    que_id = state.queue_adapter.submit_job(
        queue=job.server.queue,
        job_name="pi_" + str(job.job_id),
        working_directory=job.project_hdf5.working_directory,
        cores=job.server.cores,
        run_time_max=job.server.run_time,
        memory_max=job.server.memory_limit,
        command=command,
        **job.server.additional_arguments,
    )
    if que_id is not None:
        job.server.queue_id = que_id
        job.project_hdf5.write_dict(data_dict={"server": job.server.to_dict()})
        print("Queue system id: ", que_id)
    else:
        job._logger.warning("Job aborted")
        job.status.aborted = True
        raise ValueError("run_queue.sh crashed")
    state.logger.debug("submitted %s", job.job_name)
    job._logger.debug("job status: %s", job.status)
    job._logger.info(
        "{}, status: {}, submitted: queue id {}".format(
            job.job_info_str, job.status, que_id
        )
    )


def run_job_with_runmode_srun(job):
    working_directory = job.project_hdf5.working_directory
    if not state.database.database_is_disabled:
        if not state.database.using_local_database:
            command = (
                "srun python -m pyiron_base.cli wrapper -p "
                + working_directory
                + "- j "
                + job.job_id
            )
        else:
            raise ValueError(
                "run_job_with_runmode_srun() does not support local databases."
            )
    else:
        command = (
            "srun python -m pyiron_base.cli wrapper -p "
            + working_directory
            + " -f "
            + job.project_hdf5.file_name
            + job.project_hdf5.h5_path
        )
    os.makedirs(working_directory, exist_ok=True)
    del job
    subprocess.Popen(
        command,
        cwd=working_directory,
        shell=True,
        stdout=subprocess.PIPE,
        stderr=subprocess.STDOUT,
        universal_newlines=True,
        env=os.environ.copy(),
    )


def run_job_with_runmode_executor(job, executor, gpus_per_slot=None):
    """
    Introduced in Python 3.2 the concurrent.futures interface enables the asynchronous execution of python programs.
    A function is submitted to the executor and a future object is returned. The future object is updated in the
    background once the executor finished executing the function. The job.server.run_mode.executor implements the same
    functionality for pyiron jobs. An executor is set as an attribute to the server object:

    >>> job.server.executor = concurrent.futures.Executor()
    >>> job.run()
    >>> job.server.future.done()
    False
    >>> job.server.future.result()
    >>> job.server.future.done()
    True

    When the job is executed by calling the run() function a future object is returned. The job is then executed in the
    background and the user can use the future object to check the status of the job.

    Args:
        job (GenericJob): pyiron job object
        executor (concurrent.futures.Executor): executor class which implements the executor interface defined in the
                                                python concurrent.futures.Executor class.
        gpus_per_slot (int): number of GPUs per MPI rank, typically 1
    """

    if static_isinstance(
        obj=job,
        obj_type="pyiron_base.jobs.master.generic.GenericMaster",
        # The static check is used to avoid a circular import:
        # runfunction -> GenericJob -> GenericMaster -> runfunction
        # This smells a bit, so if a better architecture is found in the future, use it
        # to avoid string-based specifications
    ):
        raise NotImplementedError(
            "Currently job.server.run_mode.executor does not support GenericMaster jobs."
        )
    if flux_available and isinstance(executor, flux.job.FluxExecutor):
        run_job_with_runmode_executor_flux(
            job=job, executor=executor, gpus_per_slot=gpus_per_slot
        )
    elif isinstance(executor, ProcessPoolExecutor):
        run_job_with_runmode_executor_futures(job=job, executor=executor)
    else:
        raise NotImplementedError(
            "Currently only flux.job.FluxExecutor and concurrent.futures.ProcessPoolExecutor are supported."
        )


def run_job_with_runmode_executor_futures(job, executor):
    """
    Interface for the ProcessPoolExecutor implemented in the python standard library as part of the concurrent.futures
    module. The ProcessPoolExecutor does not provide any resource management, so the user is responsible to keep track of
    the number of compute cores in use, as over-subscription can lead to low performance.

    The [ProcessPoolExecutor docs](https://docs.python.org/3/library/concurrent.futures.html#processpoolexecutor) state: "The __main__ module must be importable by worker subprocesses. This means that ProcessPoolExecutor will not work in the interactive interpreter." (i.e. Jupyter notebooks). For standard usage this is a non-issue, but for the edge case of job classes defined in-notebook (e.g. children of `PythonTemplateJob`), the using the ProcessPoolExecutor will result in errors. To resolve this, relocate such classes to an importable .py file.

    >>> from concurrent.futures import ProcessPoolExecutor
    >>> job.server.executor = ProcessPoolExecutor()
    >>> job.server.future.done()
    False
    >>> job.server.future.result()
    >>> job.server.future.done()
    True

    Args:
        job (GenericJob): pyiron job object
        executor (concurrent.futures.Executor): executor class which implements the executor interface defined in the
                                                python concurrent.futures.Executor class.
    """
    if state.database.database_is_disabled:
        file_path = job.project_hdf5.file_name + job.project_hdf5.h5_path
        connection_string = None
    else:
        file_path = None
        if state.database.using_local_database:
            connection_string = str(job.project.db.conn.engine.url)
        else:
            connection_string = None

    job.server.future = executor.submit(
        multiprocess_wrapper,
        working_directory=job.project_hdf5.working_directory,
        job_id=job.job_id,
        file_path=file_path,
        debug=False,
        connection_string=connection_string,
    )


def run_job_with_runmode_executor_flux(job, executor, gpus_per_slot=None):
    """
    Interface for the flux.job.FluxExecutor executor. Flux is a hierarchical resource management. It can either be used to
    replace queuing systems like SLURM or be used as a user specific queuing system within an existing allocation.
    pyiron provides two interfaces to flux, this executor interface as well as a traditional queuing system interface
    via pysqa. This executor interface is designed for the development of asynchronous simulation protocols, while the
    traditional queuing system interface simplifies the transition from other queuing systems like SLURM. The usuage
    is analog to the concurrent.futures.Executor interface:

    >>> from flux.job import FluxExecutor
    >>> job.server.executor = FluxExecutor()
    >>> job.run()
    >>> job.server.future.done()
    False
    >>> job.server.future.result()
    >>> job.server.future.done()
    True

    A word of caution - flux is currently only available on Linux, for all other operation systems the ProcessPoolExecutor
    from the python standard library concurrent.futures is recommended. The advantage of flux over the ProcessPoolExecutor
    is that flux takes over the resource management, like monitoring how many cores are available while with the
    ProcessPoolExecutor this is left to the user.

    Args:
        job (GenericJob): pyiron job object
        executor (flux.job.FluxExecutor): flux executor class which implements the executor interface defined in the
                                      python concurrent.futures.Executor class.
        gpus_per_slot (int): number of GPUs per MPI rank, typically 1

     Returns:
         concurrent.futures.Future: future object to develop asynchronous simulation protocols
    """
    if not flux_available:
        raise ModuleNotFoundError(
            "No module named 'flux'. Running in flux mode is only available on Linux;"
            "For CPU jobs, please use `conda install -c conda-forge flux-core`; for "
            "GPU support you will additionally need "
            "`conda install -c conda-forge flux-sched libhwloc=*=cuda*`"
        )
    executable_str, job_name = _generate_flux_execute_string(
        job=job, database_is_disabled=state.database.database_is_disabled
    )
    jobspec = flux.job.JobspecV1.from_batch_command(
        jobname=job_name,
        script=executable_str,
        num_nodes=1,
        cores_per_slot=1,
        gpus_per_slot=gpus_per_slot,
        num_slots=job.server.cores,
    )
    jobspec.cwd = job.project_hdf5.working_directory
    jobspec.environment = dict(os.environ)
    job.server.future = executor.submit(jobspec)


def run_time_decorator(func):
    def wrapper(job):
        if not state.database.database_is_disabled and job.job_id is not None:
            job.project.db.item_update({"timestart": datetime.now()}, job.job_id)
            output = func(job)
            job.project.db.item_update(job._runtime(), job.job_id)
        else:
            output = func(job)
        return output

    return wrapper


def execute_subprocess(
    executable: str,
    shell: bool,
    working_directory: str,
    conda_environment_name: Optional[str] = None,
    conda_environment_path: Optional[str] = None,
) -> str:
    if conda_environment_name is None and conda_environment_path is None:
        out = subprocess.run(
            executable,
            cwd=working_directory,
            shell=shell,
            stdout=subprocess.PIPE,
            stderr=subprocess.STDOUT,
            universal_newlines=True,
            check=True,
            env=os.environ.copy(),
        ).stdout
    else:
        import conda_subprocess

        if conda_environment_name is not None:
            conda_environment_path = None

        out = conda_subprocess.run(
            executable,
            cwd=working_directory,
            stdout=subprocess.PIPE,
            stderr=subprocess.STDOUT,
            universal_newlines=True,
            check=True,
            prefix_name=conda_environment_name,
            prefix_path=conda_environment_path,
        ).stdout

    return out


@run_time_decorator
def execute_job_with_external_executable(job):
    """
    The run static function is called by run to execute the simulation.

    Args:
        job (GenericJob): pyiron job object
    """
    job._logger.info(
        "{}, status: {}, run job (modal)".format(job.job_info_str, job.status)
    )
    if job.executable.executable_path == "":
        job.status.aborted = True
        job._hdf5["status"] = job.status.string
        raise ValueError("No executable set!")
    job.status.running = True
    executable, shell = job.executable.get_input_for_subprocess_call(
        cores=job.server.cores, threads=job.server.threads, gpus=job.server.gpus
    )
    job_crashed, out = False, None
    try:
        out = execute_subprocess(
            executable=executable,
            shell=shell,
            working_directory=job.working_directory,
            conda_environment_name=job.server.conda_environment_name,
            conda_environment_path=job.server.conda_environment_path,
        )
    except (subprocess.CalledProcessError, FileNotFoundError) as e:
        job_crashed, out = handle_failed_job(job=job, error=e)

    job._logger.info(
        "{}, status: {}, output: {}".format(job.job_info_str, job.status, out)
    )
    with open(
        posixpath.join(job.project_hdf5.working_directory, "error.out"), mode="w"
    ) as f_err:
        f_err.write(out)
    handle_finished_job(job=job, job_crashed=job_crashed, collect_output=True)
    return out


def handle_finished_job(job, job_crashed=False, collect_output=True):
    """
    Handle finished jobs, collect the calculation output and set the status to aborted if the job crashed

    Args:
        job (GenericJob): pyiron job object
        job_crashed (boolean): flag to indicate failed jobs
        collect_output (boolean): flag to indicate if the collect_output() function should be called
    """
    job.set_input_to_read_only()
    if collect_output:
        job.status.collect = True
        job.run()
    if job_crashed:
        job.status.aborted = True
        job._hdf5["status"] = job.status.string


def handle_failed_job(job, error):
    """
    Handle failed jobs write error message to text file and update database

    Args:
        job (GenericJob): pyiron job object
        error (subprocess.SubprocessError): error of the subprocess executing the job

    Returns:
        boolean, str: job crashed and error message
    """
    if hasattr(error, "output"):
        out = error.output
        if error.returncode in job.executable.accepted_return_codes:
            return False, out
        elif not job.server.accept_crash:
            job._logger.warning(error.output)
            error_file = posixpath.join(job.project_hdf5.working_directory, "error.msg")
            with open(error_file, "w") as f:
                f.write(error.output)
            raise_runtimeerror_for_failed_job(job=job)
        else:
            return True, out
    else:
        raise_runtimeerror_for_failed_job(job=job)


def raise_runtimeerror_for_failed_job(job):
    job._logger.warning("Job aborted")
    job.status.aborted = True
    job._hdf5["status"] = job.status.string
    job.run_time_to_db()
    if job.server.run_mode.non_modal:
        state.database.close_connection()
    raise RuntimeError("Job aborted")


def multiprocess_wrapper(
    working_directory, job_id=None, file_path=None, debug=False, connection_string=None
):
    if job_id is not None:
        job_wrap = JobWrapper(
            working_directory=str(working_directory),
            job_id=int(job_id),
            debug=debug,
            connection_string=connection_string,
        )
    elif file_path is not None:
        hdf5_file = (
            ".".join(file_path.split(".")[:-1])
            + "."
            + file_path.split(".")[-1].split("/")[0]
        )
        h5_path = "/".join(file_path.split(".")[-1].split("/")[1:])
        job_wrap = JobWrapper(
            working_directory,
            job_id=None,
            hdf5_file=hdf5_file,
            h5_path="/" + h5_path,
            debug=debug,
            connection_string=connection_string,
        )
    else:
        raise ValueError("Either job_id or file_path have to be not None.")
    with catch_signals(job_wrap.job.signal_intercept):
        job_wrap.job.run_static()


def generate_calculate_function(write_input_funct=None, collect_output_funct=None):
    def calculate(input_dict, executable_dict, output_dict={}):
        working_directory = executable_dict["working_directory"]
<<<<<<< HEAD
        if "accepted_return_codes" in executable_dict.keys():
            accepted_return_codes = executable_dict["accepted_return_codes"]
        else:
            accepted_return_codes = []
        if "accept_crash" in executable_dict.keys():
            accept_crash = executable_dict["accept_crash"]
        else:
            accept_crash = False
=======
        accept_crash = executable_dict.pop("accept_crash", False)
        accepted_return_codes = executable_dict.pop("accepted_return_codes", [])
>>>>>>> 616e88c1
        os.makedirs(working_directory, exist_ok=True)
        if write_input_funct is not None:
            write_input_funct(
                input_dict=input_dict,
                working_directory=working_directory,
            )
        try:
<<<<<<< HEAD
            shell_output = execute_subprocess(
                **{
                    k: v
                    for k, v in executable_dict.items()
                    if k not in ["accepted_return_codes", "accept_crash"]
                }
            )
=======
            shell_output = execute_subprocess(**executable_dict)
>>>>>>> 616e88c1
            error = None
            job_crashed = False
        except (subprocess.CalledProcessError, FileNotFoundError) as error:
            if hasattr(error, "output"):
                shell_output = error.output
                if error.returncode in accepted_return_codes:
                    job_crashed = False
                elif not accept_crash:
                    error_file = posixpath.join(working_directory, "error.msg")
                    with open(error_file, "w") as f:
                        f.write(error.output)
                    raise RuntimeError("External executable failed")
                else:
                    job_crashed = True
            else:
                raise RuntimeError("Job aborted")
        with open(posixpath.join(working_directory, "error.out"), mode="w") as f_err:
            f_err.write(shell_output)
        if (
            not job_crashed
            and collect_output_funct is not None
            and len(output_dict) > 0
        ):
            parsed_output = collect_output_funct(
                working_directory=working_directory,
                **output_dict,
            )
        elif not job_crashed and collect_output_funct is not None:
            parsed_output = collect_output_funct(
                working_directory=working_directory,
            )
        else:
            parsed_output = None
        return shell_output, parsed_output, job_crashed

    return calculate


def execute_calculate_function(job):
    """
    The run_static() function is called internally in pyiron to trigger the execution of the executable. This is
    typically divided into three steps: (1) the generation of the calculate function and its inputs, (2) the
    execution of this function and (3) storing the output of this function in the HDF5 file.

    In future the execution of the calculate function might be transferred to a separate process, so the separation
    in these three distinct steps is necessary to simplify the submission to an external executor.
    """
    try:
        (
            shell_output,
            parsed_output,
            job_crashed,
        ) = job.generate_calculate_function()(
            **job.generate_calculate_function_kwargs()
        )
    except RuntimeError:
        raise_runtimeerror_for_failed_job(job=job)
    else:
        job.set_input_to_read_only()
        if job_crashed:
            job.status.aborted = True
            job._hdf5["status"] = job.status.string
        else:
            job.status.finished = True
            job._store_output(output_dict=parsed_output, shell_output=shell_output)


def write_input_files_from_input_dict(input_dict: dict, working_directory: str):
    for file_name, content in input_dict["files_to_create"].items():
        with open(os.path.join(working_directory, file_name), "w") as f:
            f.writelines(content)
    for file_name, source in input_dict["files_to_copy"].items():
        shutil.copy(source, os.path.join(working_directory, file_name))


def _generate_flux_execute_string(job, database_is_disabled):
    if not database_is_disabled:
        executable_template = Template(
            "#!/bin/bash\n"
            + "python -m pyiron_base.cli wrapper -p {{working_directory}} -j {{job_id}}"
        )
        executable_str = executable_template.render(
            working_directory=job.working_directory,
            job_id=str(job.job_id),
        )
        job_name = "pi_" + str(job.job_id)
    else:
        executable_template = Template(
            "#!/bin/bash\n"
            + "python -m pyiron_base.cli wrapper -p {{working_directory}} -f {{file_name}}{{h5_path}}"
        )
        executable_str = executable_template.render(
            working_directory=job.working_directory,
            file_name=job.project_hdf5.file_name,
            h5_path=job.project_hdf5.h5_path,
        )
        job_name = "pi_" + job.job_name
    return executable_str, job_name<|MERGE_RESOLUTION|>--- conflicted
+++ resolved
@@ -785,19 +785,8 @@
 def generate_calculate_function(write_input_funct=None, collect_output_funct=None):
     def calculate(input_dict, executable_dict, output_dict={}):
         working_directory = executable_dict["working_directory"]
-<<<<<<< HEAD
-        if "accepted_return_codes" in executable_dict.keys():
-            accepted_return_codes = executable_dict["accepted_return_codes"]
-        else:
-            accepted_return_codes = []
-        if "accept_crash" in executable_dict.keys():
-            accept_crash = executable_dict["accept_crash"]
-        else:
-            accept_crash = False
-=======
         accept_crash = executable_dict.pop("accept_crash", False)
         accepted_return_codes = executable_dict.pop("accepted_return_codes", [])
->>>>>>> 616e88c1
         os.makedirs(working_directory, exist_ok=True)
         if write_input_funct is not None:
             write_input_funct(
@@ -805,17 +794,7 @@
                 working_directory=working_directory,
             )
         try:
-<<<<<<< HEAD
-            shell_output = execute_subprocess(
-                **{
-                    k: v
-                    for k, v in executable_dict.items()
-                    if k not in ["accepted_return_codes", "accept_crash"]
-                }
-            )
-=======
             shell_output = execute_subprocess(**executable_dict)
->>>>>>> 616e88c1
             error = None
             job_crashed = False
         except (subprocess.CalledProcessError, FileNotFoundError) as error:
