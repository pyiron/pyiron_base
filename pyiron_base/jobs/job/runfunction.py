--- conflicted
+++ resolved
@@ -634,21 +634,6 @@
         cores=job.server.cores, threads=job.server.threads, gpus=job.server.gpus
     )
     job_crashed, out = False, None
-<<<<<<< HEAD
-    try:
-        out = subprocess.run(
-            executable,
-            cwd=job.project_hdf5.working_directory,
-            shell=shell,
-            stdout=subprocess.PIPE,
-            stderr=subprocess.STDOUT,
-            universal_newlines=True,
-            check=True,
-            env=os.environ.copy(),
-        ).stdout
-    except (subprocess.CalledProcessError, FileNotFoundError) as e:
-        out, job_crashed = handle_failed_job(job=job, error=e)
-=======
     if (
         job.server.conda_environment_name is None
         and job.server.conda_environment_path is None
@@ -664,7 +649,7 @@
                 check=True,
                 env=os.environ.copy(),
             ).stdout
-        except subprocess.CalledProcessError as e:
+        except (subprocess.CalledProcessError, FileNotFoundError) as e:
             out, job_crashed = handle_failed_job(job=job, error=e)
     else:
         import conda_subprocess
@@ -686,9 +671,8 @@
                 prefix_name=prefix_name,
                 prefix_path=prefix_path,
             ).stdout
-        except subprocess.CalledProcessError as e:
+        except (subprocess.CalledProcessError, FileNotFoundError) as e:
             out, job_crashed = handle_failed_job(job=job, error=e)
->>>>>>> 098b8cc2
 
     job._logger.info(
         "{}, status: {}, output: {}".format(job.job_info_str, job.status, out)
