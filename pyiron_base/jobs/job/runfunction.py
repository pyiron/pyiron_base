# coding: utf-8
# Copyright (c) Max-Planck-Institut für Eisenforschung GmbH - Computational Materials Design (CM) Department
# Distributed under the terms of "New BSD License", see the LICENSE file.
from concurrent.futures import ProcessPoolExecutor
from datetime import datetime
import multiprocessing
import os
import posixpath
import shutil
import subprocess
from typing import Optional

from jinja2 import Template
from pyiron_snippets.deprecate import deprecate

from pyiron_base.jobs.job.wrapper import JobWrapper
from pyiron_base.state import state
from pyiron_base.state.signal import catch_signals
from pyiron_base.utils.instance import static_isinstance


try:
    import flux.job

    flux_available = True
except ImportError:
    flux_available = False

"""
The function job.run() inside pyiron is executed differently depending on the status of the job object. This module 
introduces the most general run functions and how they are selected. 

If an additional parameter is provided, then a specific run function is executed: 
    repair: run_job_with_parameter_repair

If no explicit parameter is provided the first implicit parameter is the job.status: 
    initialized: run_job_with_status_initialized
    created: run_job_with_status_created
    submitted: run_job_with_status_submitted
    running: run_job_with_status_running
    refresh: run_job_with_status_refresh
    busy: run_job_with_status_busy
    collect: run_job_with_status_collect
    suspended: run_job_with_status_suspended
    finished: run_job_with_status_finished
    
Afterwards inside the run_job_with_status_created() function the job is executed differently depending on the run mode 
of the server object attached to the job object: job.server.run_mode
    manual: run_job_with_runmode_manually
    modal: run_job_with_runmode_modal
    non_modal: run_job_with_runmode_non_modal
    interactive: run_job_with_runmode_interactive
    interactive_non_modal: run_job_with_runmode_interactive_non_modal
    queue: run_job_with_runmode_queue
    srun: run_job_with_runmode_srun
    executor: run_job_with_runmode_executor
    thread: only affects children of a GenericMaster 
    worker: only affects children of a GenericMaster 
    
Finally for jobs which call an external executable the execution is implemented in an function as well: 
    execute_job_with_external_executable
"""


# Parameter
def run_job_with_parameter_repair(job):
    """
    Internal helper function the run if repair function is called when the run() function is called with the
    'repair' parameter.

    Args:
        job (GenericJob): pyiron job object
    """
    job._run_if_created()


# Job Status
def run_job_with_status_initialized(job, debug=False):
    """
    Internal helper function the run if new function is called when the job status is 'initialized'. It prepares
    the hdf5 file and the corresponding directory structure.

    Args:
        job (GenericJob): pyiron job object
        debug (bool): Debug Mode
    """
    job.validate_ready_to_run()
    if job.server.run_mode.queue:
        job.check_setup()
    if job.check_if_job_exists():
        print("job exists already and therefore was not created!")
    else:
        job.save()
        job.run()


def run_job_with_status_created(job):
    """
    Internal helper function the run if created function is called when the job status is 'created'. It executes
    the simulation, either in modal mode, meaning waiting for the simulation to finish, manually, or submits the
    simulation to the que.

    Args:
        job (GenericJob): pyiron job object

    Returns:
        int: Queue ID - if the job was send to the queue
    """
    job.status.submitted = True

    # Different run modes
    if job.server.run_mode.manual:
        run_job_with_runmode_manually(job=job, _manually_print=True)
    elif job.server.run_mode.worker:
        run_job_with_runmode_manually(job=job, _manually_print=True)
    elif job.server.run_mode.modal:
        job.run_static()
    elif job.server.run_mode.srun:
        run_job_with_runmode_srun(job=job)
    elif job.server.run_mode.executor:
        if job.server.gpus is not None:
            gpus_per_slot = int(job.server.gpus / job.server.cores)
            if gpus_per_slot < 0:
                raise ValueError(
                    "Both job.server.gpus and job.server.cores have to be greater than zero."
                )
        else:
            gpus_per_slot = None
        run_job_with_runmode_executor(
            job=job,
            executor=job.server.executor,
            gpus_per_slot=gpus_per_slot,
        )
    elif (
        job.server.run_mode.non_modal
        or job.server.run_mode.thread
        or job.server.run_mode.worker
    ):
        run_job_with_runmode_non_modal(job=job)
    elif job.server.run_mode.queue:
        job.run_if_scheduler()
    elif job.server.run_mode.interactive:
        job.run_if_interactive()
    elif job.server.run_mode.interactive_non_modal:
        job.run_if_interactive_non_modal()


def run_job_with_status_submitted(
    job,
):  # Submitted jobs are handled by the job wrapper!
    """
    Internal helper function the run if submitted function is called when the job status is 'submitted'. It means
    the job is waiting in the queue. ToDo: Display a list of the users jobs in the queue.

    Args:
        job (GenericJob): pyiron job object
    """
    if (
        job.server.run_mode.queue
        and not job.project.queue_check_job_is_waiting_or_running(job)
    ):
        if not state.queue_adapter.remote_flag:
            job.run(delete_existing_job=True)
        else:
            job.transfer_from_remote()
    else:
        print("Job " + str(job.job_id) + " is waiting in the que!")


def run_job_with_status_running(job):
    """
    Internal helper function the run if running function is called when the job status is 'running'. It allows the
    user to interact with the simulation while it is running.

    Args:
        job (GenericJob): pyiron job object
    """
    if (
        job.server.run_mode.queue
        and not job.project.queue_check_job_is_waiting_or_running(job)
    ):
        job.run(delete_existing_job=True)
    elif job.server.run_mode.interactive:
        job.run_if_interactive()
    elif job.server.run_mode.interactive_non_modal:
        job.run_if_interactive_non_modal()
    else:
        print("Job " + str(job.job_id) + " is running!")


def run_job_with_status_refresh(job):
    """
    Internal helper function the run if refresh function is called when the job status is 'refresh'. If the job was
    suspended previously, the job is going to be started again, to be continued.

    Args:
        job (GenericJob): pyiron job object
    """
    raise NotImplementedError(
        "Refresh is not supported for this job type for job  " + str(job.job_id)
    )


def run_job_with_status_busy(job):
    """
    Internal helper function the run if busy function is called when the job status is 'busy'.

    Args:
        job (GenericJob): pyiron job object
    """
    raise NotImplementedError(
        "Refresh is not supported for this job type for job  " + str(job.job_id)
    )


def run_job_with_status_collect(job):
    """
    Internal helper function the run if collect function is called when the job status is 'collect'. It collects
    the simulation output using the standardized functions collect_output() and collect_logfiles(). Afterwards the
    status is set to 'finished'

    Args:
        job (GenericJob): pyiron job object
    """
    job.collect_output()
    job.collect_logfiles()
    job.run_time_to_db()
    if job.status.collect:
        if not job.convergence_check():
            job.status.not_converged = True
        else:
            if job._compress_by_default:
                job.compress()
            job.status.finished = True
    job._hdf5["status"] = job.status.string
    job.send_to_database()
    job.update_master()


def run_job_with_status_suspended(job):
    """
    Internal helper function the run if suspended function is called when the job status is 'suspended'. It
    restarts the job by calling the run if refresh function after setting the status to 'refresh'.

    Args:
        job (GenericJob): pyiron job object
    """
    job.status.refresh = True
    job.run()


@deprecate(
    run_again="Either delete the job via job.remove() or use delete_existing_job=True.",
    version="0.4.0",
)
def run_job_with_status_finished(job):
    """
    Internal helper function the run if finished function is called when the job status is 'finished'. It loads
    the existing job.

    Args:
        job (GenericJob): pyiron job object
    """
    job.logger.warning(
        "The job {} is being loaded instead of running. To re-run use the argument "
        "'delete_existing_job=True in create_job'".format(job.job_name)
    )
    job.from_hdf()


# Run Modes
def run_job_with_runmode_manually(job, _manually_print=True):
    """
    Internal helper function to run a job manually.

    Args:
        job (GenericJob): pyiron job object
        _manually_print (bool): [True/False] print command for execution - default=True
    """
    if _manually_print:
        abs_working = posixpath.abspath(job.project_hdf5.working_directory)
        if not state.database.database_is_disabled:
            print(
                "You have selected to start the job manually. "
                + "To run it, go into the working directory {} and ".format(abs_working)
                + "call 'python -m pyiron_base.cli wrapper -p {}".format(abs_working)
                + " -j {} ' ".format(job.job_id)
            )
        else:
            print(
                "You have selected to start the job manually. "
                + "To run it, go into the working directory {} and ".format(abs_working)
                + "call 'python -m pyiron_base.cli wrapper -p {}".format(abs_working)
                + " -f {} ' ".format(
                    job.project_hdf5.file_name + job.project_hdf5.h5_path
                )
            )


def run_job_with_runmode_modal(job):
    """
    The run if modal function is called by run to execute the simulation, while waiting for the output. For this we
    use subprocess.check_output()

    Args:
        job (GenericJob): pyiron job object
    """
    job.run_static()


def run_job_with_runmode_non_modal(job):
    """
    The run if non modal function is called by run to execute the simulation in the background. For this we use
    multiprocessing.Process()

    Args:
        job (GenericJob): pyiron job object
    """
    if not state.database.database_is_disabled:
        if not state.database.using_local_database:
            args = (job.project_hdf5.working_directory, job.job_id, None, False, None)
        else:
            args = (
                job.project_hdf5.working_directory,
                job.job_id,
                None,
                False,
                str(job.project.db.conn.engine.url),
            )
    else:
        args = (
            job.project_hdf5.working_directory,
            None,
            job.project_hdf5.file_name + job.project_hdf5.h5_path,
            False,
            None,
        )

    p = multiprocessing.Process(
        target=multiprocess_wrapper,
        args=args,
    )
    if job.master_id and job.server.run_mode.non_modal:
        del job
        p.start()
    else:
        if job.server.run_mode.non_modal:
            p.start()
        else:
            job._process = p
            job._process.start()


def run_job_with_runmode_queue(job):
    """
    The run if queue function is called by run if the user decides to submit the job to and queing system. The job
    is submitted to the queuing system using subprocess.Popen()

    Args:
        job (GenericJob): pyiron job object

    Returns:
        int: Returns the queue ID for the job.
    """
    if state.queue_adapter is None:
        raise TypeError("No queue adapter defined.")
    if state.queue_adapter.remote_flag:
        filename = state.queue_adapter.convert_path_to_remote(
            path=job.project_hdf5.file_name
        )
        working_directory = state.queue_adapter.convert_path_to_remote(
            path=job.working_directory
        )
        command = (
            "python -m pyiron_base.cli wrapper -p "
            + working_directory
            + " -f "
            + filename
            + job.project_hdf5.h5_path
            + " --submit"
        )
        state.queue_adapter.transfer_file_to_remote(
            file=job.project_hdf5.file_name, transfer_back=False
        )
    elif state.database.database_is_disabled:
        command = (
            "python -m pyiron_base.cli wrapper -p "
            + job.working_directory
            + " -f "
            + job.project_hdf5.file_name
            + job.project_hdf5.h5_path
        )
    else:
        command = (
            "python -m pyiron_base.cli wrapper -p "
            + job.working_directory
            + " -j "
            + str(job.job_id)
        )
    que_id = state.queue_adapter.submit_job(
        queue=job.server.queue,
        job_name="pi_" + str(job.job_id),
        working_directory=job.project_hdf5.working_directory,
        cores=job.server.cores,
        run_time_max=job.server.run_time,
        memory_max=job.server.memory_limit,
        command=command,
        **job.server.additional_arguments,
    )
    if que_id is not None:
        job.server.queue_id = que_id
        job.project_hdf5.write_dict(data_dict={"server": job.server.to_dict()})
        print("Queue system id: ", que_id)
    else:
        job._logger.warning("Job aborted")
        job.status.aborted = True
        raise ValueError("run_queue.sh crashed")
    state.logger.debug("submitted %s", job.job_name)
    job._logger.debug("job status: %s", job.status)
    job._logger.info(
        "{}, status: {}, submitted: queue id {}".format(
            job.job_info_str, job.status, que_id
        )
    )


def run_job_with_runmode_srun(job):
    working_directory = job.project_hdf5.working_directory
    if not state.database.database_is_disabled:
        if not state.database.using_local_database:
            command = (
                "srun python -m pyiron_base.cli wrapper -p "
                + working_directory
                + "- j "
                + job.job_id
            )
        else:
            raise ValueError(
                "run_job_with_runmode_srun() does not support local databases."
            )
    else:
        command = (
            "srun python -m pyiron_base.cli wrapper -p "
            + working_directory
            + " -f "
            + job.project_hdf5.file_name
            + job.project_hdf5.h5_path
        )
    os.makedirs(working_directory, exist_ok=True)
    del job
    subprocess.Popen(
        command,
        cwd=working_directory,
        shell=True,
        stdout=subprocess.PIPE,
        stderr=subprocess.STDOUT,
        universal_newlines=True,
        env=os.environ.copy(),
    )


def run_job_with_runmode_executor(job, executor, gpus_per_slot=None):
    """
    Introduced in Python 3.2 the concurrent.futures interface enables the asynchronous execution of python programs.
    A function is submitted to the executor and a future object is returned. The future object is updated in the
    background once the executor finished executing the function. The job.server.run_mode.executor implements the same
    functionality for pyiron jobs. An executor is set as an attribute to the server object:

    >>> job.server.executor = concurrent.futures.Executor()
    >>> job.run()
    >>> job.server.future.done()
    False
    >>> job.server.future.result()
    >>> job.server.future.done()
    True

    When the job is executed by calling the run() function a future object is returned. The job is then executed in the
    background and the user can use the future object to check the status of the job.

    Args:
        job (GenericJob): pyiron job object
        executor (concurrent.futures.Executor): executor class which implements the executor interface defined in the
                                                python concurrent.futures.Executor class.
        gpus_per_slot (int): number of GPUs per MPI rank, typically 1
    """

    if static_isinstance(
        obj=job,
        obj_type="pyiron_base.jobs.master.generic.GenericMaster",
        # The static check is used to avoid a circular import:
        # runfunction -> GenericJob -> GenericMaster -> runfunction
        # This smells a bit, so if a better architecture is found in the future, use it
        # to avoid string-based specifications
    ):
        raise NotImplementedError(
            "Currently job.server.run_mode.executor does not support GenericMaster jobs."
        )
    if flux_available and isinstance(executor, flux.job.FluxExecutor):
        run_job_with_runmode_executor_flux(
            job=job, executor=executor, gpus_per_slot=gpus_per_slot
        )
    elif isinstance(executor, ProcessPoolExecutor):
        run_job_with_runmode_executor_futures(job=job, executor=executor)
    else:
        raise NotImplementedError(
            "Currently only flux.job.FluxExecutor and concurrent.futures.ProcessPoolExecutor are supported."
        )


def run_job_with_runmode_executor_futures(job, executor):
    """
    Interface for the ProcessPoolExecutor implemented in the python standard library as part of the concurrent.futures
    module. The ProcessPoolExecutor does not provide any resource management, so the user is responsible to keep track of
    the number of compute cores in use, as over-subscription can lead to low performance.

    The [ProcessPoolExecutor docs](https://docs.python.org/3/library/concurrent.futures.html#processpoolexecutor) state: "The __main__ module must be importable by worker subprocesses. This means that ProcessPoolExecutor will not work in the interactive interpreter." (i.e. Jupyter notebooks). For standard usage this is a non-issue, but for the edge case of job classes defined in-notebook (e.g. children of `PythonTemplateJob`), the using the ProcessPoolExecutor will result in errors. To resolve this, relocate such classes to an importable .py file.

    >>> from concurrent.futures import ProcessPoolExecutor
    >>> job.server.executor = ProcessPoolExecutor()
    >>> job.server.future.done()
    False
    >>> job.server.future.result()
    >>> job.server.future.done()
    True

    Args:
        job (GenericJob): pyiron job object
        executor (concurrent.futures.Executor): executor class which implements the executor interface defined in the
                                                python concurrent.futures.Executor class.
    """
    if state.database.database_is_disabled:
        file_path = job.project_hdf5.file_name + job.project_hdf5.h5_path
        connection_string = None
    else:
        file_path = None
        if state.database.using_local_database:
            connection_string = str(job.project.db.conn.engine.url)
        else:
            connection_string = None

    job.server.future = executor.submit(
        multiprocess_wrapper,
        working_directory=job.project_hdf5.working_directory,
        job_id=job.job_id,
        file_path=file_path,
        debug=False,
        connection_string=connection_string,
    )


def run_job_with_runmode_executor_flux(job, executor, gpus_per_slot=None):
    """
    Interface for the flux.job.FluxExecutor executor. Flux is a hierarchical resource management. It can either be used to
    replace queuing systems like SLURM or be used as a user specific queuing system within an existing allocation.
    pyiron provides two interfaces to flux, this executor interface as well as a traditional queuing system interface
    via pysqa. This executor interface is designed for the development of asynchronous simulation protocols, while the
    traditional queuing system interface simplifies the transition from other queuing systems like SLURM. The usuage
    is analog to the concurrent.futures.Executor interface:

    >>> from flux.job import FluxExecutor
    >>> job.server.executor = FluxExecutor()
    >>> job.run()
    >>> job.server.future.done()
    False
    >>> job.server.future.result()
    >>> job.server.future.done()
    True

    A word of caution - flux is currently only available on Linux, for all other operation systems the ProcessPoolExecutor
    from the python standard library concurrent.futures is recommended. The advantage of flux over the ProcessPoolExecutor
    is that flux takes over the resource management, like monitoring how many cores are available while with the
    ProcessPoolExecutor this is left to the user.

    Args:
        job (GenericJob): pyiron job object
        executor (flux.job.FluxExecutor): flux executor class which implements the executor interface defined in the
                                      python concurrent.futures.Executor class.
        gpus_per_slot (int): number of GPUs per MPI rank, typically 1

     Returns:
         concurrent.futures.Future: future object to develop asynchronous simulation protocols
    """
    if not flux_available:
        raise ModuleNotFoundError(
            "No module named 'flux'. Running in flux mode is only available on Linux;"
            "For CPU jobs, please use `conda install -c conda-forge flux-core`; for "
            "GPU support you will additionally need "
            "`conda install -c conda-forge flux-sched libhwloc=*=cuda*`"
        )
    executable_str, job_name = _generate_flux_execute_string(
        job=job, database_is_disabled=state.database.database_is_disabled
    )
    jobspec = flux.job.JobspecV1.from_batch_command(
        jobname=job_name,
        script=executable_str,
        num_nodes=1,
        cores_per_slot=1,
        gpus_per_slot=gpus_per_slot,
        num_slots=job.server.cores,
    )
    jobspec.cwd = job.project_hdf5.working_directory
    jobspec.environment = dict(os.environ)
    job.server.future = executor.submit(jobspec)


def run_time_decorator(func):
    def wrapper(job):
        if not state.database.database_is_disabled and job.job_id is not None:
            job.project.db.item_update({"timestart": datetime.now()}, job.job_id)
            output = func(job)
            job.project.db.item_update(job._runtime(), job.job_id)
        else:
            output = func(job)
        return output

    return wrapper


def execute_subprocess(
    executable: str,
    shell: bool,
    working_directory: str,
    conda_environment_name: Optional[str] = None,
    conda_environment_path: Optional[str] = None,
) -> str:
    if conda_environment_name is None and conda_environment_path is None:
        out = subprocess.run(
            executable,
            cwd=working_directory,
            shell=shell,
            stdout=subprocess.PIPE,
            stderr=subprocess.STDOUT,
            universal_newlines=True,
            check=True,
            env=os.environ.copy(),
        ).stdout
    else:
        import conda_subprocess

        if conda_environment_name is not None:
            conda_environment_path = None
<<<<<<< HEAD
        else:
            conda_environment_name = None
=======
>>>>>>> 08577904

        out = conda_subprocess.run(
            executable,
            cwd=working_directory,
            stdout=subprocess.PIPE,
            stderr=subprocess.STDOUT,
            universal_newlines=True,
            check=True,
            prefix_name=conda_environment_name,
            prefix_path=conda_environment_path,
        ).stdout

    return out


@run_time_decorator
def execute_job_with_external_executable(job):
    """
    The run static function is called by run to execute the simulation.

    Args:
        job (GenericJob): pyiron job object
    """
    job._logger.info(
        "{}, status: {}, run job (modal)".format(job.job_info_str, job.status)
    )
    if job.executable.executable_path == "":
        job.status.aborted = True
        job._hdf5["status"] = job.status.string
        raise ValueError("No executable set!")
    job.status.running = True
    executable, shell = job.executable.get_input_for_subprocess_call(
        cores=job.server.cores, threads=job.server.threads, gpus=job.server.gpus
    )
    job_crashed, out = False, None
    try:
        out = execute_subprocess(
            executable=executable,
            shell=shell,
            working_directory=job.working_directory,
            conda_environment_name=job.server.conda_environment_name,
            conda_environment_path=job.server.conda_environment_path,
        )
    except (subprocess.CalledProcessError, FileNotFoundError) as e:
        job_crashed, out = handle_failed_job(job=job, error=e)

    job._logger.info(
        "{}, status: {}, output: {}".format(job.job_info_str, job.status, out)
    )
    with open(
        posixpath.join(job.project_hdf5.working_directory, "error.out"), mode="w"
    ) as f_err:
        f_err.write(out)
    handle_finished_job(job=job, job_crashed=job_crashed, collect_output=True)
    return out


def handle_finished_job(job, job_crashed=False, collect_output=True):
    """
    Handle finished jobs, collect the calculation output and set the status to aborted if the job crashed

    Args:
        job (GenericJob): pyiron job object
        job_crashed (boolean): flag to indicate failed jobs
        collect_output (boolean): flag to indicate if the collect_output() function should be called
    """
    job.set_input_to_read_only()
    if collect_output:
        job.status.collect = True
        job.run()
    if job_crashed:
        job.status.aborted = True
        job._hdf5["status"] = job.status.string


def handle_failed_job(job, error):
    """
    Handle failed jobs write error message to text file and update database

    Args:
        job (GenericJob): pyiron job object
        error (subprocess.SubprocessError): error of the subprocess executing the job

    Returns:
        boolean, str: job crashed and error message
    """
    if hasattr(error, "output"):
        out = error.output
        if error.returncode in job.executable.accepted_return_codes:
            return False, out
        elif not job.server.accept_crash:
            job._logger.warning(error.output)
            error_file = posixpath.join(job.project_hdf5.working_directory, "error.msg")
            with open(error_file, "w") as f:
                f.write(error.output)
            raise_runtimeerror_for_failed_job(job=job)
        else:
            return True, out
    else:
        raise_runtimeerror_for_failed_job(job=job)


def raise_runtimeerror_for_failed_job(job):
    job._logger.warning("Job aborted")
    job.status.aborted = True
    job._hdf5["status"] = job.status.string
    job.run_time_to_db()
    if job.server.run_mode.non_modal:
        state.database.close_connection()
    raise RuntimeError("Job aborted")


def multiprocess_wrapper(
    working_directory, job_id=None, file_path=None, debug=False, connection_string=None
):
    if job_id is not None:
        job_wrap = JobWrapper(
            working_directory=str(working_directory),
            job_id=int(job_id),
            debug=debug,
            connection_string=connection_string,
        )
    elif file_path is not None:
        hdf5_file = (
            ".".join(file_path.split(".")[:-1])
            + "."
            + file_path.split(".")[-1].split("/")[0]
        )
        h5_path = "/".join(file_path.split(".")[-1].split("/")[1:])
        job_wrap = JobWrapper(
            working_directory,
            job_id=None,
            hdf5_file=hdf5_file,
            h5_path="/" + h5_path,
            debug=debug,
            connection_string=connection_string,
        )
    else:
        raise ValueError("Either job_id or file_path have to be not None.")
    with catch_signals(job_wrap.job.signal_intercept):
        job_wrap.job.run_static()


def generate_calculate_function(write_input_funct=None, collect_output_funct=None):
    def calculate(input_dict, executable_dict, output_dict={}):
        working_directory = executable_dict["working_directory"]
        if "accepted_return_codes" in executable_dict.keys():
            accepted_return_codes = executable_dict["accepted_return_codes"]
        else:
            accepted_return_codes = []
        if "accept_crash" in executable_dict.keys():
            accept_crash = executable_dict["accept_crash"]
        else:
            accept_crash = False
        os.makedirs(working_directory, exist_ok=True)
        if write_input_funct is not None:
            write_input_funct(
                input_dict=input_dict,
                working_directory=working_directory,
            )
        try:
            shell_output = execute_subprocess(
                **{
                    k: v
                    for k, v in executable_dict.items()
                    if k not in ["accepted_return_codes", "accept_crash"]
                }
            )
            error = None
            job_crashed = False
        except (subprocess.CalledProcessError, FileNotFoundError) as error:
            if hasattr(error, "output"):
                shell_output = error.output
                if error.returncode in accepted_return_codes:
                    job_crashed = False
                elif not job.server.accept_crash:
                    error_file = posixpath.join(working_directory, "error.msg")
                    with open(error_file, "w") as f:
                        f.write(error.output)
                    raise RuntimeError("External executable failed")
                else:
                    job_crashed = True
            else:
                raise RuntimeError("Job aborted")
        with open(posixpath.join(working_directory, "error.out"), mode="w") as f_err:
            f_err.write(shell_output)
        if (
            not job_crashed
            and collect_output_funct is not None
            and len(output_dict) > 0
        ):
            parsed_output = collect_output_funct(
                working_directory=working_directory,
                **output_dict,
            )
        elif not job_crashed and collect_output_funct is not None:
            parsed_output = collect_output_funct(
                working_directory=working_directory,
            )
        else:
            parsed_output = None
        return shell_output, parsed_output, job_crashed

    return calculate


def write_input_files_from_input_dict(input_dict: dict, working_directory: str):
    for file_name, content in input_dict["files_to_create"].items():
        with open(os.path.join(working_directory, file_name), "w") as f:
            f.writelines(content)
    for file_name, source in input_dict["files_to_copy"].items():
        shutil.copy(source, os.path.join(working_directory, file_name))


def _generate_flux_execute_string(job, database_is_disabled):
    if not database_is_disabled:
        executable_template = Template(
            "#!/bin/bash\n"
            + "python -m pyiron_base.cli wrapper -p {{working_directory}} -j {{job_id}}"
        )
        executable_str = executable_template.render(
            working_directory=job.working_directory,
            job_id=str(job.job_id),
        )
        job_name = "pi_" + str(job.job_id)
    else:
        executable_template = Template(
            "#!/bin/bash\n"
            + "python -m pyiron_base.cli wrapper -p {{working_directory}} -f {{file_name}}{{h5_path}}"
        )
        executable_str = executable_template.render(
            working_directory=job.working_directory,
            file_name=job.project_hdf5.file_name,
            h5_path=job.project_hdf5.h5_path,
        )
        job_name = "pi_" + job.job_name
    return executable_str, job_name<|MERGE_RESOLUTION|>--- conflicted
+++ resolved
@@ -639,11 +639,6 @@
 
         if conda_environment_name is not None:
             conda_environment_path = None
-<<<<<<< HEAD
-        else:
-            conda_environment_name = None
-=======
->>>>>>> 08577904
 
         out = conda_subprocess.run(
             executable,
