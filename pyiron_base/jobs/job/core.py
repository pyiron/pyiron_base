--- conflicted
+++ resolved
@@ -34,11 +34,7 @@
     _job_remove_folder,
 )
 from pyiron_base.state import state
-<<<<<<< HEAD
-from pyiron_base.jobs.job.extension.files import Files
-=======
 from pyiron_base.utils.deprecate import deprecate
->>>>>>> 8db9284d
 
 __author__ = "Jan Janssen"
 __copyright__ = (
@@ -364,10 +360,6 @@
             str: absolute path
         """
         return self.project_hdf5.path
-
-    @property
-    def files(self):
-        return Files(working_directory=self.working_directory)
 
     def check_if_job_exists(self, job_name=None, project=None):
         """
