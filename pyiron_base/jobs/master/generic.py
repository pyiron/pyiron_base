--- conflicted
+++ resolved
@@ -10,12 +10,9 @@
 import textwrap
 import numpy as np
 from functools import wraps
-<<<<<<< HEAD
+from typing import Union
+
 from pyiron_base.utils.deprecate import deprecate
-=======
-from typing import Union
-
->>>>>>> f3184ed9
 from pyiron_base.storage.parameters import GenericParameters
 from pyiron_base.storage.datacontainer import DataContainer
 from pyiron_base.interfaces.object import HasStorage
