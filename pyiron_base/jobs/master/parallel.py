# coding: utf-8
# Copyright (c) Max-Planck-Institut für Eisenforschung GmbH - Computational Materials Design (CM) Department
# Distributed under the terms of "New BSD License", see the LICENSE file.
"""
The parallel master class is a metajob consisting of a list of jobs which are executed in parallel.
"""

from datetime import datetime

import numpy as np
import pandas
import multiprocessing
import importlib
from pyiron_base.jobs.job.generic import GenericJob
from pyiron_base.jobs.job.core import _doc_str_job_core_args
from pyiron_base.jobs.master.generic import GenericMaster, _doc_str_generic_master_attr
from pyiron_base.jobs.master.submissionstatus import SubmissionStatus
from pyiron_base.jobs.job.jobtype import JobType
from pyiron_base.state import state
from pyiron_base.jobs.job.wrapper import job_wrapper_function
from pyiron_base.utils.deprecate import deprecate

__author__ = "Joerg Neugebauer, Jan Janssen"
__copyright__ = (
    "Copyright 2020, Max-Planck-Institut für Eisenforschung GmbH - "
    "Computational Materials Design (CM) Department"
)
__version__ = "1.0"
__maintainer__ = "Jan Janssen"
__email__ = "janssen@mpie.de"
__status__ = "production"
__date__ = "Sep 1, 2017"


<<<<<<< HEAD
class ParallelMaster(GenericMaster):
    """

    Example:

    >>> from pyiron_base import JobGenerator, Project
    >>>
    >>>
    >>> class TestGenerator(JobGenerator):
    >>>
    >>>     @property
    >>>     def parameter_list(self):
    >>>         return list(range(10))
    >>>
    >>>     @staticmethod
    >>>     def modify_job(job, parameter):
    >>>         job.input['parameter'] = parameter
    >>>         return job
    >>>
    >>> pr = Project('my_project')
    >>> job = pr.create_job('JobOfMyChoice', 'job')
    >>> master = job.create_job('ParallelMaster', 'master')
    >>> master._job_generator = TestGenerator(master)
    >>> master.run()

    """
=======
# Modular Docstrings
_doc_str_parallel_master_attr = (
    _doc_str_generic_master_attr
    + "\n"
    + """\
        .. attribute:: ref_job

            Reference job template from which all jobs within the ParallelMaster are generated.

        .. attribute:: number_jobs_total

            Total number of jobs
"""
)


class ParallelMaster(GenericMaster):
    __doc__ = (
        """
    MasterJob that handles the creation and analysis of several parallel jobs (including master and
    continuation jobs), Examples are Murnaghan or Phonon calculations.

    Subclasses *must* implement :meth:`.collect_output()`.  Additionally :attr:`._job_generator` must be
    initialized with an instance of :class:`.JobGenerator` in the subclasses' `__init__`.
"""
        + "\n"
        + _doc_str_job_core_args
        + "\n"
        + _doc_str_parallel_master_attr
    )
>>>>>>> 60bfd801

    def __init__(self, project, job_name):
        super(ParallelMaster, self).__init__(project, job_name=job_name)
        self.__version__ = "0.3"
        self._job_generator = None
        self.submission_status = SubmissionStatus(db=project.db, job_id=self.job_id)
        self.refresh_submission_status()

    @property
    def number_jobs_total(self):
        """
        Get number of total jobs

        Returns:
            int: number of total jobs
        """
        return self.submission_status.total_jobs

    @number_jobs_total.setter
    def number_jobs_total(self, num_jobs):
        """
        Set number of total jobs (optional: default = None)

        Args:
            num_jobs (int): number of submitted jobs
        """
        self.submission_status.total_jobs = num_jobs

    def reset_job_id(self, job_id=None):
        """
        Reset the job id sets the job_id to None as well as all connected modules like JobStatus and SubmissionStatus.
        """
        super(ParallelMaster, self).reset_job_id(job_id=job_id)
        if job_id is not None:
            self.submission_status = SubmissionStatus(db=self.project.db, job_id=job_id)
        else:
            self.submission_status = SubmissionStatus(
                db=self.project.db, job_id=self.job_id
            )

<<<<<<< HEAD
    def write_input(self):
        """
        Write the input files - this contains the GenericInput of the ParallelMaster as well as reseting the submission
        status.
        """
        super().write_input()
        self.submission_status.submitted_jobs = 0
=======
    def collect_output(self):
        """
        Collect the output files of the external executable and store the information in the HDF5 file. This method has
        to be implemented in the individual meta jobs derived from the ParallelMaster.
        """
        raise NotImplementedError("Implement in derived class")

    def collect_logfiles(self):
        """
        Collect the log files of the external executable and store the information in the HDF5 file. This method is
        currently not implemented for the ParallelMaster.
        """
        pass
>>>>>>> 60bfd801

    def output_to_pandas(self, sort_by=None, h5_path="output"):
        """
        Convert output of all child jobs to a pandas Dataframe object.

        Args:
            sort_by (str): sort the output using pandas.DataFrame.sort_values(by=sort_by)
            h5_path (str): select child output to include - default='output'

        Returns:
            pandas.Dataframe: output as dataframe
        """
        # TODO: The output to pandas function should no longer be required
        with self.project_hdf5.open(h5_path) as hdf:
            for key in hdf.list_nodes():
                self._output[key] = hdf[key]
        df = pandas.DataFrame(self._output)
        if sort_by is not None:
            df = df.sort_values(by=sort_by)
        return df

    # TODO: make it more general and move it then into genericJob
    def show_hdf(self):
        """
        Display the output of the child jobs in a human readable print out
        """
        try:
            display = getattr(importlib.import_module("IPython"), "display")
        except ModuleNotFoundError:
            print("show_hdf() requires IPython to be installed.")
        else:
            for nn in self.project_hdf5.list_groups():
                with self.project_hdf5.open(nn) as hdf_dir:
                    display.display(nn)
                    if nn.strip() == "output":
                        display.display(self.output_to_pandas(h5_path=nn))
                        continue
                    for n in hdf_dir.list_groups():
                        display.display("-->" + n)
                        try:
                            display.display(hdf_dir.get_pandas(n))
                        except Exception as e:
                            print(e)
                            print("Not a pandas object")

    def save(self):
        """
        Save the object, by writing the content to the HDF5 file and storing an entry in the database.

        Returns:
            (int): Job ID stored in the database
        """
        job_id = super(ParallelMaster, self).save()
        self.refresh_submission_status()
        return job_id

    def refresh_submission_status(self):
        """
        Refresh the submission status - if a job ID job_id is set then the submission status is loaded from the
        database.
        """
        if self.job_id is not None:
            self.submission_status = SubmissionStatus(
                db=self.project.db, job_id=self.job_id
            )
            self.submission_status.refresh()

    def _after_generic_copy_to(self, original, new_database_entry, reloaded):
        super()._after_generic_copy_to(original, new_database_entry, reloaded)
        self.submission_status = SubmissionStatus(
            db=self._hdf5.project.db, job_id=self.job_id
        )

    def is_finished(self):
        """
        Check if the ParallelMaster job is finished - by checking the job status and the submission status.

        Returns:
            bool: [True/False]
        """
        if self.status.finished:
            return True
        if len(self.child_ids) < len(self._job_generator):
            return False
        return set(
            [self.project.db.get_job_status(child_id) for child_id in self.child_ids]
        ) < {"finished", "busy", "refresh", "aborted", "not_converged"}

    def iter_jobs(self, convert_to_object=True):
        """
        Iterate over the jobs within the ListMaster

        Args:
            convert_to_object (bool): load the full GenericJob object (default) or just the HDF5 / JobCore object

        Returns:
            yield: Yield of GenericJob or JobCore
        """
        project_working_directory = self.project.open(self.job_name + "_hdf5")
        for job_id in self._get_jobs_sorted():
            yield project_working_directory.load(
                job_id, convert_to_object=convert_to_object
            )

    def _get_jobs_sorted(self):
        job_names = self.child_names.values()
        return [
            j
            for j in [
                self._job_generator.job_name(p)
                for p in self._job_generator.parameter_list
            ]
            if j in job_names
        ]

    def run_if_refresh(self):
        """
        Internal helper function the run if refresh function is called when the job status is 'refresh'. If the job was
        suspended previously, the job is going to be started again, to be continued.
        """
        self._logger.info(
            "{}, status: {}, finished: {} parallel master "
            "refresh".format(self.job_info_str, self.status, self.is_finished())
        )
        if self.is_finished():
            self.status.collect = True
            self.run()  # self.run_if_collect()
        elif (
            self.server.run_mode.non_modal or self.server.run_mode.queue
        ) and not self.submission_status.finished:
            self.run_static()
        else:
            self.refresh_job_status()
            if self.status.refresh:
                self.status.suspended = True
            if self.status.busy:
                self.status.refresh = True
                self.run_if_refresh()

    def _run_if_collect(self):
        """
        Internal helper function the run if collect function is called when the job status is 'collect'. It collects
        the simulation output using the standardized functions collect_output() and collect_logfiles(). Afterwards the
        status is set to 'finished'.
        """
        self._logger.info(
            "{}, status: {}, finished".format(self.job_info_str, self.status)
        )
        self.collect_output()

        job_id = self.get_job_id()
        db_dict = {}
        start_time = self.project.db.get_item_by_id(job_id)["timestart"]
        db_dict["timestop"] = datetime.now()
        db_dict["totalcputime"] = (db_dict["timestop"] - start_time).seconds
        self.project.db.item_update(db_dict, job_id)
        if not self.convergence_check():
            self.status.not_converged = True
        else:
            self.status.finished = True
        self._hdf5["status"] = self.status.string
        self._logger.info(
            "{}, status: {}, parallel master".format(self.job_info_str, self.status)
        )
        self.update_master()
        # self.send_to_database()

    def _run_if_new(self, debug=False):
        """
        Internal helper function the run if new function is called when the job status is 'initialized'. It prepares
        the hdf5 file and the corresponding directory structure.

        Args:
            debug (bool): Debug Mode
        """
        self.submission_status.submitted_jobs = 0
        super()._run_if_new(debug=debug)

    def convergence_check(self) -> bool:
        """
        Check if and all child jobs of the calculation are converged. May need be extended in the base classes depending
        on the specific application

        Returns:
             (bool): If the calculation is converged
        """
        for job in self.iter_jobs(convert_to_object=False):
            if job.status not in ["finished", "warning"]:
                return False
        return True

    def _validate_cores(self, job, cores_for_session):
        """
        Check if enough cores are available to start the next child job.

        Args:
            job (GenericJob): child job to be started
            cores_for_session (list): list of currently active cores - list of integers

        Returns:
            bool: [True/False]
        """
        return (
            self.get_child_cores() + job.server.cores + sum(cores_for_session)
            > self.server.cores
        )

    def _next_job_series(self, job):
        """
        Generate a list of child jobs to be executed in the next iteration.

        Args:
            job (GenericJob): child job to be started

        Returns:
            list: list of GenericJob objects
        """
        job_to_be_run_lst, cores_for_session = [], []
        while job is not None:
            self._logger.debug("create job: %s %s", job.job_info_str, job.master_id)
            if not job.status.finished:
                self.submission_status.submit_next()
                job_to_be_run_lst.append(job)
                cores_for_session.append(job.server.cores)
                self._logger.info(
                    "{}: finished job {}".format(self.job_name, job.job_name)
                )
            job = next(self._job_generator, None)
            if job is not None and self._validate_cores(job, cores_for_session):
                job = None
        return job_to_be_run_lst

    def _run_if_child_queue(self, job):
        """
        run function which is executed when the child jobs are submitted to the queue. In this case all child jobs are
        submitted at the same time without considering the number of cores specified for the Parallelmaster.

        Args:
            job (GenericJob): child job to be started
        """
        while job is not None:
            self._logger.debug("create job: %s %s", job.job_info_str, job.master_id)
            if not job.status.finished:
                job.run()
                self._logger.info(
                    "{}: submitted job {}".format(self.job_name, job.job_name)
                )
            job = next(self._job_generator, None)
        self.submission_status.submitted_jobs = self.submission_status.total_jobs
        self.status.suspended = True
        if self.is_finished():
            self.status.collect = True
            self.run()

    def _run_if_master_non_modal_child_non_modal(self, job):
        """
        run function which is executed when the Parallelmaster as well as its childs are running in non modal mode.

        Args:
            job (GenericJob): child job to be started
        """
        job_to_be_run_lst = self._next_job_series(job)
        if self.project.db.get_job_status(job_id=self.job_id) != "busy":
            self.status.suspended = True
            for job in job_to_be_run_lst:
                job.run()
            if self.master_id:
                del self
        else:
            self.run_static()

    def _run_if_master_modal_child_modal(self, job):
        """
        run function which is executed when the Parallelmaster as well as its childs are running in modal mode.

        Args:
            job (GenericJob): child job to be started
        """
        while job is not None:
            self._logger.debug("create job: %s %s", job.job_info_str, job.master_id)
            if not job.status.finished:
                self.submission_status.submit_next()
                job.run()
                self._logger.info(
                    "{}: finished job {}".format(self.job_name, job.job_name)
                )
            job = next(self._job_generator, None)
        if self.is_finished():
            self.status.collect = True
            self.run()
        elif self.status.busy:
            self.status.refresh = True
            self.run_if_refresh()
        else:
            self.status.suspended = True

    def _run_if_master_modal_child_non_modal(self, job):
        """
        run function which is executed when the Parallelmaster is running in modal mode and its childs are running in
        non modal mode.

        Args:
            job (GenericJob): child job to be started
        """
        pool = multiprocessing.Pool(self.server.cores)
        job_lst = []
        for i, p in enumerate(self._job_generator.parameter_list):
            if hasattr(self._job_generator, "job_name"):
                job = self.create_child_job(self._job_generator.job_name(parameter=p))
            else:
                job = self.create_child_job(self.ref_job.job_name + "_" + str(i))
            job = self._job_generator.modify_job(job=job, parameter=p)
            job.server.run_mode.modal = True
            job.save()
            job.project_hdf5.create_working_directory()
            job.write_input()
            if state.database.database_is_disabled or (
                state.queue_adapter is not None and state.queue_adapter.remote_flag
            ):
                job_lst.append(
                    (
                        job.project.path,
                        None,
                        job.project_hdf5.file_name + job.project_hdf5.h5_path,
                        False,
                        False,
                    )
                )
            else:
                job_lst.append((job.project.path, job.job_id, None, False, False))
        pool.starmap(job_wrapper_function, job_lst)
        if state.database.database_is_disabled:
            self.project.db.update()
        self.status.collect = True
        self.run()  # self.run_if_collect()

    def run_static(self):
        """
        The run_static function is executed within the GenericJob class and depending on the run_mode of the
        Parallelmaster and its child jobs a more specific run function is selected.
        """
        self._logger.info("{} run parallel master (modal)".format(self.job_info_str))
        self.status.running = True
        self.submission_status.total_jobs = len(self._job_generator)
        self.submission_status.submitted_jobs = 0
        if self.job_id is not None and not self.is_finished():
            self._logger.debug(
                "{} child project {}".format(self.job_name, self.project.__str__())
            )
            job = next(self._job_generator, None)
            if job is not None:
                if (
                    self.server.run_mode.non_modal
                    or self.server.run_mode.queue
                    or self.server.run_mode.modal
                ) and job.server.run_mode.interactive:
                    self.run_if_interactive()
                elif self.server.run_mode.queue:
                    self._run_if_master_modal_child_non_modal(job=job)
                elif job.server.run_mode.queue:
                    self._run_if_child_queue(job)
                elif self.server.run_mode.non_modal and job.server.run_mode.non_modal:
                    self._run_if_master_non_modal_child_non_modal(job)
                elif (self.server.run_mode.modal and job.server.run_mode.modal) or (
                    self.server.run_mode.interactive and job.server.run_mode.interactive
                ):
                    self._run_if_master_modal_child_modal(job)
                elif self.server.run_mode.modal and job.server.run_mode.non_modal:
                    self._run_if_master_modal_child_non_modal(job)
                else:
                    raise TypeError()
        else:
            self.status.collect = True
            self.run()

    def run_if_interactive(self):
        if not (
            self.ref_job.server.run_mode.interactive
            or self.ref_job.server.run_mode.interactive_non_modal
        ):
            raise ValueError(
                "The child job has to be run_mode interactive or interactive_non_modal."
            )
        if isinstance(self.ref_job, GenericMaster):
            self.run_static()
        elif self.server.cores == 1:
            self.interactive_ref_job_initialize()
            for parameter in self._job_generator.parameter_list:
                self._job_generator.modify_job(job=self.ref_job, parameter=parameter)
                self.ref_job.run()
            self.ref_job.interactive_close()
        else:
            if self.server.cores > len(self._job_generator.parameter_list):
                number_of_jobs = len(self._job_generator.parameter_list)
            else:
                number_of_jobs = self.server.cores
            max_tasks_per_job = (
                int(len(self._job_generator.parameter_list) // number_of_jobs) + 1
            )
            parameters_sub_lst = [
                self._job_generator.parameter_list[i : i + max_tasks_per_job]
                for i in range(
                    0, len(self._job_generator.parameter_list), max_tasks_per_job
                )
            ]
            list_of_sub_jobs = [
                self.create_child_job("job_" + str(i)) for i in range(number_of_jobs)
            ]
            primary_job = list_of_sub_jobs[0]
            if not primary_job.server.run_mode.interactive_non_modal:
                raise ValueError(
                    "The child job has to be run_mode interactive_non_modal."
                )
            if primary_job.server.cores != 1:
                raise ValueError("The child job can only use a single core.")
            for iteration in range(len(parameters_sub_lst[0])):
                for job_ind, job in enumerate(list_of_sub_jobs):
                    if iteration < len(parameters_sub_lst[job_ind]):
                        self._job_generator.modify_job(
                            job=job, parameter=parameters_sub_lst[job_ind][iteration]
                        )
                        job.run()
                for job_ind, job in enumerate(list_of_sub_jobs):
                    if iteration < len(parameters_sub_lst[job_ind]):
                        job.interactive_fetch()
            for job in list_of_sub_jobs:
                job.interactive_close()
            self.interactive_ref_job_initialize()
            self.ref_job.run()
            for key in primary_job.interactive_cache.keys():
                output_sum = []
                for job in list_of_sub_jobs:
                    output = job["output/interactive/" + key]
                    if isinstance(output, np.ndarray):
                        output = output.tolist()
                    if isinstance(output, list):
                        output_sum += output
                    else:
                        raise TypeError(
                            "output should be list or numpy.ndarray but it is ",
                            type(output),
                        )
                self.ref_job.interactive_cache[key] = output_sum
            interactive_cache_backup = self.ref_job.interactive_cache.copy()
            self.ref_job.interactive_flush(path="generic", include_last_step=True)
            self.ref_job.interactive_cache = interactive_cache_backup
            self.ref_job.interactive_close()
        self.status.collect = True
        self.run()

    def create_child_job(self, job_name):
        """
        Internal helper function to create the next child job from the reference job template - usually this is called
        as part of the create_jobs() function.

        Args:
            job_name (str): name of the next job

        Returns:
            GenericJob: next job
        """
        project = self.child_project
        if not self.server.new_hdf:
            where_dict = {
                "job": str(job_name),
                "project": str(self.project_hdf5.project_path),
                "subjob": str(self.project_hdf5.h5_path + "/" + job_name),
            }
            response = self.project.db.get_items_dict(
                where_dict, return_all_columns=False
            )
            if len(response) > 0:
                job_id = response[-1]["id"]
            else:
                job_id = None
        else:
            job_id = project.get_job_id(job_specifier=job_name)
        if job_id is not None:
            ham = project.load(job_id)
            self._logger.debug("job {} found, status: {}".format(job_name, ham.status))
            if ham.server.run_mode.queue:
                self.project.refresh_job_status_based_on_job_id(job_id, que_mode=True)
            else:
                self.project.refresh_job_status_based_on_job_id(job_id, que_mode=False)
            if ham.status.aborted:
                ham.status.created = True

            self._logger.debug("job - status: {}".format(ham.status))
            return ham

        job = self.ref_job.copy()
        job = self._load_all_child_jobs(job_to_load=job)
        job.project_hdf5 = self.child_hdf(job_name)
        if isinstance(job, GenericMaster):
            for sub_job in job._job_object_dict.values():
                self._child_job_update_hdf(parent_job=job, child_job=sub_job)
        self._logger.debug(
            "create_job:: {} {} {} {}".format(
                self.project_hdf5.path,
                self._name,
                self.project_hdf5.h5_path,
                str(self.get_job_id()),
            )
        )
        job._name = job_name
        job.master_id = self.get_job_id()
        job.status.initialized = True
        if self.server.run_mode.non_modal and job.server.run_mode.modal:
            job.server.run_mode.non_modal = True
        elif self.server.run_mode.queue:
            job.server.run_mode.thread = True
        self._logger.info("{}: run job {}".format(self.job_name, job.job_name))
        return job

    def _db_server_entry(self):
        """
        connect all the info regarding the server into a single word that can be used e.g. as entry in a database

        Returns:
            (str): server info as single word

        """
        db_entry = super(ParallelMaster, self)._db_server_entry()
        if self.submission_status.total_jobs:
            return (
                db_entry
                + "#"
                + str(self.submission_status.submitted_jobs)
                + "/"
                + str(self.submission_status.total_jobs)
            )
        else:
            return db_entry + "#" + str(self.submission_status.submitted_jobs)

    def _run_if_repair(self):
        """
        Internal helper function the run if repair function is called when the run() function is called with the
        'repair' parameter.
        """
        reload_self = self.to_object()
        reload_self._run_if_created()


class JobGenerator(object):
    """
    Implements the functions to generate the parameter list, modify the individual jobs according to the parameter list
    and generate the new job names according to the parameter list.

    Subclasses have to override :meth:`.parameter_list()` to provide a list of (arbitrary) parameter objects and
    :meth:`.modify_job()` and may override :meth:`.job_name()` to provide custom job names.

    The generated jobs are created as child job from the given master.
    """

    def __init__(self, master):
        """
        Args:
            master (:class:`.ParallelMaster`): master job from which child jobs are created with
            :meth:`.ParallelMaster.create_child_job()`.
        """
        self._master = master
        self._childcounter = 0
        self._parameter_lst_cached = []

    @property
    def master(self):
        """
        :class:`.ParallelMaster`: the parallel master job with which this generator was initialized
        """
        return self._master

    @property
    @deprecate("use self.master instead")
    def _job(self):
        return self.master

    @property
    def parameter_list_cached(self):
        if len(self._parameter_lst_cached) == 0:
            self._parameter_lst_cached = self.parameter_list
        return self._parameter_lst_cached

    @property
    def parameter_list(self):
        """
        list:
            parameter objects passed to :meth:`.modify_job()` when the next
            job is requested.
        """
        raise NotImplementedError("Implement in derived class")

    @staticmethod
    def modify_job(job, parameter):
        """
        Modify next job with the parameter object.  job is already the newly
        created job object cloned from the template job, so this function has
        to return the same instance, but may (and should) modify it.

        Args:
            job (:class:`.GenericJob`):
                new job instance
            parameter (type):
                current parameter object drawn from :attr:`.parameter_list`.

        Returns:
            :class:`.GenericJob`: must be the given job
        """
        raise NotImplementedError("Implement in derived class")

    def job_name(self, parameter):
        """
        Return new job name from parameter object.  The next child job created
        will have this name.  Subclasses may override this to give custom job
        names.

        Args:
            parameter (type):
                current parameter object drawn from :attr:`.parameter_list`.

        Returns:
            str: job name for the next child job
        """
        return self._master.ref_job.job_name + "_" + str(self._childcounter)

    def __iter__(self):
        return self

    def __next__(self):
        return self.next()

    def __len__(self):
        return len(self.parameter_list_cached)

    def next(self):
        """
        Iterate over the child jobs

        Returns:
            :class:`~.GenericJob`: new job object
        """
        if len(self.parameter_list_cached) > self._childcounter:
            current_paramenter = self.parameter_list_cached[self._childcounter]
            job = self._master.create_child_job(
                self.job_name(parameter=current_paramenter)
            )
            if job is not None:
                self._childcounter += 1
                job = self.modify_job(job=job, parameter=current_paramenter)
                return job
            else:
                raise StopIteration()
        else:
            self._master.refresh_job_status()
            raise StopIteration()<|MERGE_RESOLUTION|>--- conflicted
+++ resolved
@@ -32,11 +32,29 @@
 __date__ = "Sep 1, 2017"
 
 
-<<<<<<< HEAD
+# Modular Docstrings
+_doc_str_parallel_master_attr = (
+    _doc_str_generic_master_attr
+    + "\n"
+    + """\
+        .. attribute:: ref_job
+
+            Reference job template from which all jobs within the ParallelMaster are generated.
+
+        .. attribute:: number_jobs_total
+
+            Total number of jobs
+"""
+)
+
+
 class ParallelMaster(GenericMaster):
-    """
-
-    Example:
+    __doc__ = (
+        """
+    MasterJob that handles the creation and analysis of several parallel jobs (including master and
+    continuation jobs), Examples are Murnaghan or Phonon calculations.
+
+   Example:
 
     >>> from pyiron_base import JobGenerator, Project
     >>>
@@ -58,30 +76,6 @@
     >>> master._job_generator = TestGenerator(master)
     >>> master.run()
 
-    """
-=======
-# Modular Docstrings
-_doc_str_parallel_master_attr = (
-    _doc_str_generic_master_attr
-    + "\n"
-    + """\
-        .. attribute:: ref_job
-
-            Reference job template from which all jobs within the ParallelMaster are generated.
-
-        .. attribute:: number_jobs_total
-
-            Total number of jobs
-"""
-)
-
-
-class ParallelMaster(GenericMaster):
-    __doc__ = (
-        """
-    MasterJob that handles the creation and analysis of several parallel jobs (including master and
-    continuation jobs), Examples are Murnaghan or Phonon calculations.
-
     Subclasses *must* implement :meth:`.collect_output()`.  Additionally :attr:`._job_generator` must be
     initialized with an instance of :class:`.JobGenerator` in the subclasses' `__init__`.
 """
@@ -90,7 +84,6 @@
         + "\n"
         + _doc_str_parallel_master_attr
     )
->>>>>>> 60bfd801
 
     def __init__(self, project, job_name):
         super(ParallelMaster, self).__init__(project, job_name=job_name)
@@ -130,30 +123,6 @@
             self.submission_status = SubmissionStatus(
                 db=self.project.db, job_id=self.job_id
             )
-
-<<<<<<< HEAD
-    def write_input(self):
-        """
-        Write the input files - this contains the GenericInput of the ParallelMaster as well as reseting the submission
-        status.
-        """
-        super().write_input()
-        self.submission_status.submitted_jobs = 0
-=======
-    def collect_output(self):
-        """
-        Collect the output files of the external executable and store the information in the HDF5 file. This method has
-        to be implemented in the individual meta jobs derived from the ParallelMaster.
-        """
-        raise NotImplementedError("Implement in derived class")
-
-    def collect_logfiles(self):
-        """
-        Collect the log files of the external executable and store the information in the HDF5 file. This method is
-        currently not implemented for the ParallelMaster.
-        """
-        pass
->>>>>>> 60bfd801
 
     def output_to_pandas(self, sort_by=None, h5_path="output"):
         """
