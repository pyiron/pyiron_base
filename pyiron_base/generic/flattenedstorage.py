"""
Efficient storage of ragged arrays in a flattened format.
"""

# coding: utf-8
# Copyright (c) Max-Planck-Institut für Eisenforschung GmbH - Computational Materials Design (CM) Department
# Distributed under the terms of "New BSD License", see the LICENSE file.

__author__ = ("Marvin Poul", "Niklas Leimeroth")
__copyright__ = (
    "Copyright 2021, Max-Planck-Institut für Eisenforschung GmbH - "
    "Computational Materials Design (CM) Department"
)
__version__ = "1.0"
__maintainer__ = "Marvin Poul"
__email__ = "poul@mpie.de"
__status__ = "production"
__date__ = "Jul 16, 2020"


import copy
<<<<<<< HEAD
from typing import Callable, Iterable, Optional
=======
from typing import Callable, Iterable, List
>>>>>>> 2ff89b4a

import numpy as np
import h5py
from pyiron_base.interfaces.has_hdf import HasHDF


class FlattenedStorage(HasHDF):
    """
    Efficient storage of ragged arrays in flattened arrays.

    This class stores multiple arrays at the same time.  Storage is organized in "chunks" that may be of any size, but
    all arrays within chunk are of the same size, e.g.

    >>> a = [ [1], [2, 3], [4,  5,  6] ]
    >>> b = [ [2], [4, 6], [8, 10, 12] ]

    are stored as in three chunks like

    >>> a_flat = [ 1,  2, 3,  4,  5,  6 ]
    >>> b_flat = [ 2,  4, 6,  8, 10, 12 ]

    with additional metadata to indicate where the boundaries of each chunk are.

    First add arrays and chunks like this

    >>> store = FlattenedStorage()
    >>> store.add_array("even", dtype=np.int64)
    >>> store.add_chunk(1, even=[2])
    >>> store.add_chunk(2, even=[4,  6])
    >>> store.add_chunk(3, even=[8, 10, 12])

    where the first argument indicates the length of each chunk.  You may retrieve stored values like this

    >>> store.get_array("even", 1)
    array([4, 6])
    >>> store.get_array("even", 0)
    array([2])

    where the second arguments are integer indices in the order of insertion.  After intial storage you may modify
    arrays.

    >>> store.set_array("even", 0, [0])
    >>> store.get_array("even", 0)
    array([0])

    As a shorthand you can use regular index syntax

    >>> store["even", 0] = [2]
    >>> store["even", 0]
    array([2])
    >>> store["even", 1]
    array([4, 6])
    >>> store["even"]
    array([2, 4, 6, 8, 10, 12])
    >>> store["even", 0] = [0]

    You can add arrays to the storage even after you added already other arrays and chunks.

    >>> store.add_array("odd", dtype=np.int64, fill=0)
    >>> store.get_array("odd", 1)
    array([0, 0])
    >>> store.set_array("odd", 0, [1])
    >>> store.set_array("odd", 1, [3, 5])
    >>> store.set_array("odd", 2, [7, 9, 11])
    >>> store.get_array("odd", 2)
    array([ 7,  9, 11])

    Because the second chunk is already known to be of length two and `fill` was specified the 'odd' array has been
    appropriatly allocated.

    Additionally arrays may also only have one value per chunk ("per chunk", previous examples are "per element").

    >>> store.add_array("sum", dtype=np.int64, per="chunk")
    >>> for i in range(len(store)):
    ...    store.set_array("sum", i, sum(store.get_array("even", i) + store.get_array("odd", i)))
    >>> store.get_array("sum", 0)
    1
    >>> store.get_array("sum", 1)
    18
    >>> store.get_array("sum", 2)
    57

    Finally you may add multiple arrays in one call to :method:`.add_chunk` by using keyword arguments

    >>> store.add_chunk(4, even=[14, 16, 18, 20], odd=[13, 15, 17, 19], sum=119)
    >>> store.get_array("sum", 3)
    119
    >>> store.get_array("even", 3)
    array([14, 16, 18, 20])

    It is usually not necessary to call :method:`.add_array` before :method:`.add_chunk`, the type of the array will be
    inferred in this case.

    If you skip the `frame` argument to :meth:`.get_array` it will return a flat array of all the values for that array
    in storage.

    >>> store.get_array("sum")
    array([  1,  18,  57, 119])
    >>> store.get_array("even")
    array([ 0,  4,  6,  8, 10, 12, 14, 16, 18, 20])

    Arrays may be of more complicated shape, too, see :method:`.add_array` for details.

    Use :method:`.copy` to obtain a deep copy of the storage, for shallow copies using the builting `copy.copy` is
    sufficient.

    >>> copy = store.copy()
    >>> copy["even", 0]
    array([0])
    >>> copy["even", 1]
    array([4, 6])
    >>> copy["even"]
    array([0, 4, 6, 8, 10, 12])

    Storages can be :method:`.split` and :method:`.join` again as long as their internal chunk structure is consistent,
    i.e. same number of chunks and same chunk lengths.  If this is not the case a `ValueError` is raised.

    >>> even = store.split(["even"])
    >>> bool(even.has_array("even"))
    True
    >>> bool(even.has_array("odd"))
    False
    >>> odd = store.split(["odd"])

    :method:`.join` adds new arrays to the storage it is called on in-place.  To leave it unchanged, simply call copy
    before join.
    >>> both = even.copy().join(odd)

    Chunks may be given string names, either by passing `identifier` to :method:`.add_chunk` or by setting to the
    special per chunk array "identifier"

    >>> store.set_array("identifier", 1, "second")
    >>> all(store.get_array("even", "second") == store.get_array("even", 1))
    True

    When adding new arrays follow the convention that per-structure arrays should be named in singular and per-atom
    arrays should be named in plural.

    You may initialize flattened storage objects with a ragged lists or numpy arrays of dtype object

    >>> even = [ list(range(0, 2, 2)), list(range(2, 6, 2)), list(range(6, 12, 2)) ]
    >>> even
    [[0], [2, 4], [6, 8, 10]]

    >>> import numpy as np
    >>> odd = np.array([ np.arange(1, 2, 2), np.arange(3, 6, 2), np.arange(7, 12, 2) ], dtype=object)
    >>> odd
    array([array([1]), array([3, 5]), array([ 7,  9, 11])], dtype=object)

    >>> store = FlattenedStorage(even=even, odd=odd)
    >>> store.get_array("even", 1)
    array([2, 4])
    >>> store.get_array("odd", 2)
    array([ 7,  9, 11])
    >>> len(store)
    3
    """

    __version__ = "0.2.0"
    __hdf_version__ = "0.3.0"

    def __init__(self, num_chunks=1, num_elements=1, **kwargs):
        """
        Create new flattened storage.

        Args:
            num_chunks (int): pre-allocation for per chunk arrays
            num_elements (int): pre-allocation for per elements arrays
        """
        # tracks allocated versed as yet used number of chunks/elements
        self._num_chunks_alloc = num_chunks
        self._num_elements_alloc = num_elements
        self.num_chunks = 0
        self.num_elements = 0
        # store the starting index for properties with unknown length
        self.current_element_index = 0
        # store the index for properties of known size, stored at the same index as the chunk
        self.current_chunk_index = 0
        # Also store indices of chunk recently added
        self.prev_chunk_index = 0
        self.prev_element_index = 0
        self._fill_values = {}

        self._init_arrays()

        if len(kwargs) == 0:
            return

        if len(set(len(chunks) for chunks in kwargs.values())) != 1:
            raise ValueError("Not all initializers provide the same number of chunks!")
        keys = kwargs.keys()
        for chunk_list in zip(*kwargs.values()):
            chunk_length = len(chunk_list[0])
            # values in chunk_list may either be a sequence of chunk_length, scalars (see hasattr check) or a sequence of
            # length 1
            if any(
                hasattr(c, "__len__") and len(c) != chunk_length and len(c) != 1
                for c in chunk_list
            ):
                raise ValueError("Inconsistent chunk length in initializer!")
            self.add_chunk(chunk_length, **{k: c for k, c in zip(keys, chunk_list)})

    def _init_arrays(self):
        self._per_element_arrays = {}

        self._per_chunk_arrays = {
            "start_index": np.empty(self._num_chunks_alloc, dtype=np.int32),
            "length": np.empty(self._num_chunks_alloc, dtype=np.int32),
            "identifier": np.empty(self._num_chunks_alloc, dtype=np.dtype("U20")),
        }

    def __len__(self):
        return self.current_chunk_index

    def copy(self):
        """
        Return a deep copy of the storage.

        Returns:
            :class:`.FlattenedStorage`: copy of self
        """
        return copy.deepcopy(self)

    def find_chunk(self, identifier):
        """
        Return integer index for given identifier.

        Args:
            identifier (str): name of chunk previously passed to :method:`.add_chunk`

        Returns:
            int: integer index for chunk

        Raises:
            KeyError: if identifier is not found in storage
        """
        for i, name in enumerate(self._per_chunk_arrays["identifier"]):
            if name == identifier:
                return i
        raise KeyError(f"No chunk named {identifier}")

    def _get_per_element_slice(self, frame):
        start = self._per_chunk_arrays["start_index"][frame]
        end = start + self._per_chunk_arrays["length"][frame]
        return slice(start, end, 1)

    def _resize_elements(self, new):
        old_max = self._num_elements_alloc
        self._num_elements_alloc = new
        for k, a in self._per_element_arrays.items():
            new_shape = (new,) + a.shape[1:]
            try:
                a.resize(new_shape)
            except ValueError:
                self._per_element_arrays[k] = np.resize(a, new_shape)
        if old_max < new:
            for k in self._per_element_arrays.keys():
                if k in self._fill_values.keys():
                    self._per_element_arrays[k][old_max:] = self._fill_values[k]

    def _resize_chunks(self, new):
        old_max = self._num_chunks_alloc
        self._num_chunks_alloc = new
        for k, a in self._per_chunk_arrays.items():
            new_shape = (new,) + a.shape[1:]
            try:
                a.resize(new_shape)
            except ValueError:
                self._per_chunk_arrays[k] = np.resize(a, new_shape)
        if old_max < new:
            for k in self._per_chunk_arrays.keys():
                if k in self._fill_values.keys():
                    self._per_chunk_arrays[k][old_max:] = self._fill_values[k]

    def add_array(self, name, shape=(), dtype=np.float64, fill=None, per="element"):
        """
        Add a custom array to the container.

        When adding an array after some chunks have been added, specifying `fill` will be used as a default value
        for the value of the array for those chunks.

        Adding an array with the same name twice is ignored, if dtype and shape match, otherwise raises an exception.

        >>> store = FlattenedStorage()
        >>> store.add_chunk(1, "foo")
        >>> store.add_array("energy", shape=(), dtype=np.float64, fill=42, per="chunk")
        >>> store.get_array("energy", 0)
        42.0

        Args:
            name (str): name of the new array
            shape (tuple of int): shape of the new array per element or chunk; scalars can pass ()
            dtype (type): data type of the new array, string arrays can pass 'U$n' where $n is the length of the string
            fill (object): populate the new array with this value for existing chunk, if given; default `None`
            per (str): either "element" or "chunk"; denotes whether the new array should exist for every element in a
                       chunk or only once for every chunk; case-insensitive

        Raises:
            ValueError: if wrong value for `per` is given
            ValueError: if array with same name but different parameters exists already
        """

        if per == "structure":
            per = "chunk"
            warnings.warn(
                'per="structure" is deprecated, use pr="chunk"',
                category=DeprecationWarning,
                stacklevel=2,
            )
        if per == "atom":
            per = "element"
            warnings.warn(
                'per="atom" is deprecated, use pr="element"',
                category=DeprecationWarning,
                stacklevel=2,
            )

        if name in self._per_element_arrays:
            a = self._per_element_arrays[name]
            if (
                a.shape[1:] != shape
                or not np.can_cast(dtype, a.dtype)
                or per != "element"
            ):
                raise ValueError(
                    f"Array with name '{name}' exists with shape {a.shape[1:]} and dtype {a.dtype}."
                )
            else:
                return

        if name in self._per_chunk_arrays:
            a = self._per_chunk_arrays[name]
            if (
                a.shape[1:] != shape
                or not np.can_cast(dtype, a.dtype)
                or per != "chunk"
            ):
                raise ValueError(
                    f"Array with name '{name}' exists with shape {a.shape[1:]} and dtype {a.dtype}."
                )
            else:
                return

        per = per.lower()
        if per == "element":
            shape = (self._num_elements_alloc,) + shape
            store = self._per_element_arrays
        elif per == "chunk":
            shape = (self._num_chunks_alloc,) + shape
            store = self._per_chunk_arrays
        else:
            raise ValueError(f'per must "element" or "chunk", not {per}')

        if fill is None:
            store[name] = np.empty(shape=shape, dtype=dtype)
        else:
            store[name] = np.full(shape=shape, fill_value=fill, dtype=dtype)

        _default_fill_values = {
            np.dtype("int32"): -1,
            np.dtype("int64"): -1,
            np.dtype("float32"): np.nan,
            np.dtype("float64"): np.nan,
        }
        if fill is None and store[name].dtype in _default_fill_values:
            fill = _default_fill_values[store[name].dtype]
        if fill is not None:
            self._fill_values[name] = fill

    def get_array(self, name, frame=None):
        """
        Fetch array for given structure.

        Works for per atom and per arrays.

        Args:
            name (str): name of the array to fetch
            frame (int, str, optional): selects structure to fetch, as in :method:`.get_structure()`, if not given
                                        return a flat array of all values for either all chunks or elements

        Returns:
            :class:`numpy.ndarray`: requested array

        Raises:
            `KeyError`: if array with name does not exists
        """

        if isinstance(frame, str):
            frame = self.find_chunk(frame)
        if name in self._per_element_arrays:
            if frame is not None:
                return self._per_element_arrays[name][
                    self._get_per_element_slice(frame)
                ]
            else:
                return self._per_element_arrays[name][: self.num_elements]
        elif name in self._per_chunk_arrays:
            if frame is not None:
                return self._per_chunk_arrays[name][frame]
            else:
                return self._per_chunk_arrays[name][: self.num_chunks]
        else:
            raise KeyError(f"no array named {name}")

    def get_array_ragged(self, name: str) -> np.ndarray:
        """
        Return elements of array `name` in all chunks.  Values are returned in a ragged array of dtype=object.

        If `name` specifies a per chunk array, there's nothing to pad and this method is equivalent to
        :method:`.get_array`.

        Args:
            name (str): name of array to fetch

        Returns:
            numpy.ndarray, dtype=object: ragged arrray of all elements in all chunks
        """
        if name in self._per_chunk_arrays:
            return self.get_array(name)
        # pre-allocated as dtype=object, then setting individual elements makes sure that element arrays retain their
        # dtype
        result = np.empty(len(self), dtype=object)
        for i in range(len(self)):
            result[i] = self.get_array(name, i)
        return result

    def get_array_filled(self, name: str) -> np.ndarray:
        """
        Return elements of array `name` in all chunks.  Arrays are padded to be all of the same length.

        The padding value depends on the datatpye of the array or can be configured via the `fill` parameter of
        :method:`.add_array`.

        If `name` specifies a per chunk array, there's nothing to pad and this method is equivalent to
        :method:`.get_array`.

        Args:
            name (str): name of array to fetch

        Returns:
            numpy.ndarray: padded arrray of all elements in all chunks
        """
        if name in self._per_chunk_arrays:
            return self.get_array(name)
        values = self.get_array_ragged(name)
        max_len = self._per_chunk_arrays["length"].max()

        def resize_and_pad(v):
            l = len(v)
            per_shape = self._per_element_arrays[name].shape[1:]
            v = np.resize(v, max_len * np.prod(per_shape, dtype=int))
            v = v.reshape((max_len,) + per_shape)
            if name in self._fill_values:
                fill = self._fill_values[name]
            else:
                fill = np.zeros(1, dtype=self._per_element_arrays[name].dtype)[0]
            v[l:] = fill
            return v

        return np.array([resize_and_pad(v) for v in values])

    def set_array(self, name, frame, value):
        """
        Add array for given structure.

        Works for per chunk and per element arrays.

        Args:
            name (str): name of array to set
            frame (int, str): selects structure to set, as in :method:`.get_strucure()`
            value: value (for per chunk) or array of values (for per element); type and shape as per :meth:`.hasarray()`.

        Raises:
            `KeyError`: if array with name does not exists
        """

        def ensure_str_array_size(array, strlen):
            """
            Ensures that the given array can store at least string of length `strlen`.

            Args:
                array (ndarray): array of dtype <U
                strlen (int): maximum length that should fit in it
            Returns:
                ndarray: either `array` or resized copy
            """
            current_length = array.itemsize // np.dtype("1U").itemsize
            if current_length < strlen:
                return array.astype(f"{2 * strlen}U")
            else:
                return array

        if isinstance(frame, str):
            frame = self.find_chunk(frame)
        if name in self._per_element_arrays:
            if self._per_element_arrays[name].dtype.char == "U":
                self._per_element_arrays[name] = ensure_str_array_size(
                    self._per_element_arrays[name], max(map(len, value))
                )
            self._per_element_arrays[name][self._get_per_element_slice(frame)] = value
        elif name in self._per_chunk_arrays:
            if self._per_chunk_arrays[name].dtype.char == "U":
                if isinstance(value, np.ndarray) and value.ndim == 0:
                    strlen = len(value.item())
                else:
                    strlen = len(value)
                self._per_chunk_arrays[name] = ensure_str_array_size(
                    self._per_chunk_arrays[name], strlen
                )
            self._per_chunk_arrays[name][frame] = value
        else:
            raise KeyError(f"no array named {name}")

    def __getitem__(self, index):
        if isinstance(index, tuple) and len(index) == 2:
            return self.get_array(index[0], index[1])
        else:
            return self.get_array(index)

    def __setitem__(self, index, value):
        if isinstance(index, tuple) and len(index) == 2:
            self.set_array(index[0], index[1], value)
        else:
            raise IndexError("Must specify chunk index.")

    def has_array(self, name):
        """
        Checks whether an array of the given name exists and returns meta data given to :method:`.add_array()`.

        >>> container.has_array("energy")
        {'shape': (), 'dtype': np.float64, 'per': 'chunk'}
        >>> container.has_array("fnorble")
        None

        Args:
            name (str): name of the array to check

        Returns:
            None: if array does not exist
            dict: if array exists, keys corresponds to the shape, dtype and per arguments of :method:`.add_array`
        """
        if name in self._per_element_arrays:
            a = self._per_element_arrays[name]
            per = "element"
        elif name in self._per_chunk_arrays:
            a = self._per_chunk_arrays[name]
            per = "chunk"
        else:
            return None
        return {"shape": a.shape[1:], "dtype": a.dtype, "per": per}

    def list_arrays(self) -> List[str]:
        """
        Return a list of names of arrays inside the storage.

        Returns:
            list of str: array names
        """
        return list(self._per_chunk_arrays) + list(self._per_element_arrays)

    def sample(
        self, selector: Callable[["FlattenedStorage", int], bool]
    ) -> "FlattenedStorage":
        """
        Create a new storage with chunks selected by given function.

        If called on a subclass this correctly returns an instance of that subclass instead.

        Args:
            select (callable): function that takes this storage as the first argument and the chunk index to sample as
                               the second argument; if it returns True it will be part of the new storage.

        Returns:
            :class:`.FlattenedStorage` or subclass: storage with the selected chunks
        """
        new = self.__class__()
        for k, a in self._per_chunk_arrays.items():
            if k not in ("start_index", "length", "identifier"):
                new.add_array(k, shape=a.shape[1:], dtype=a.dtype, per="chunk")
        for k, a in self._per_element_arrays.items():
            new.add_array(k, shape=a.shape[1:], dtype=a.dtype, per="element")
        for i in range(len(self)):
            if selector(self, i):
                new.add_chunk(
                    self.get_array("length", i),
                    identifier=self.get_array("identifier", i),
                )
                for k in self._per_chunk_arrays:
                    if k not in ("start_index", "length", "identifier"):
                        new.set_array(k, len(new) - 1, self.get_array(k, i))
                for k in self._per_element_arrays:
                    new.set_array(k, len(new) - 1, self.get_array(k, i))
        return new

    def split(self, array_names: Iterable[str]) -> "FlattenedStorage":
        """
        Return a new storage with only the selected arrays present.

        Arrays are deep-copied from `self`.

        Args:
            array_names (list of str): names of the arrays to present in new storage

        Returns:
            :class:`.FlattenedStorage`: storage with split arrays
        """
        for k in array_names:
            if k not in self._per_element_arrays and k not in self._per_chunk_arrays:
                raise ValueError(f"Array name {k} not present in FlattenedStorage!")

        split = copy.copy(self)
        for k in list(split._per_element_arrays):
            if k not in array_names:
                del split._per_element_arrays[k]
            else:
                split._per_element_arrays[k] = np.copy(split._per_element_arrays[k])
        for k in list(split._per_chunk_arrays):
            if k not in array_names and k not in (
                "start_index",
                "length",
                "identifier",
            ):
                del split._per_chunk_arrays[k]
            else:
                split._per_chunk_arrays[k] = np.copy(split._per_chunk_arrays[k])
        return split

    def join(
        self, store: "FlattenedStorage", lsuffix: str = "", rsuffix: str = ""
    ) -> "FlattenedStorage":
        """
        Merge given storage into this one.

        `self` and `store` may not share any arrays.  Arrays defined on `stores` are copied and then added to `self`.

        Args:
            store (:class:`.FlattenedStorage`): storage to join

        Returns:
            :class:`.FlattenedStorage`: self
        """
        if len(self) != len(store):
            raise ValueError(
                "FlattenedStorages to be joined have to be of the same length!"
            )
        if (self["length"] != store["length"]).any():
            raise ValueError(
                "FlattenedStorages to be joined have to have same length chunks everywhere!"
            )
        if lsuffix == rsuffix != "":
            raise ValueError("lsuffix and rsuffix may not be equal!")
        rename = lsuffix != "" or rsuffix != ""
        if not rename:
            shared_elements = set(self._per_element_arrays).intersection(
                store._per_element_arrays
            )
            shared_chunks = set(self._per_chunk_arrays).intersection(
                store._per_chunk_arrays
            )
            shared_chunks.remove("start_index")
            shared_chunks.remove("length")
            shared_chunks.remove("identifier")
            if len(shared_elements) > 0 or len(shared_chunks) > 0:
                raise ValueError(
                    "FlattenedStorages to be joined may have common arrays only if lsuffix or rsuffix are given!"
                )

        for k, a in store._per_element_arrays.items():
            if k in self._per_element_arrays and rename:
                self._per_element_arrays[k + lsuffix] = self._per_element_arrays[k]
                k += rsuffix
            self._per_element_arrays[k] = a

        for k, a in store._per_chunk_arrays.items():
            if k not in ("start_index", "length", "identifier"):
                if k in self._per_chunk_arrays and rename:
                    self._per_chunk_arrays[k + lsuffix] = self._per_chunk_arrays[k]
                    k += rsuffix
                self._per_chunk_arrays[k] = a

        self._resize_elements(self._num_elements_alloc)
        self._resize_chunks(self._num_chunks_alloc)
        return self

    def apply(self, name, function, result: Optional[str] = None, per="element"):
        """
        Apply a function on the given array and return result.

        Usage is shown below.

        >>> data = [np.arange(i+1) for i in range(4)]
        >>> data
        [array([0]), array([0, 1]), array([0, 1, 2]), array([0, 1, 2, 3])]
        >>> store = FlattenedStorage(integers=data)

        By default the method will just return the results

        >>> store.apply("integers", np.sum, per="chunk")
        array([0, 1, 3, 6])

        If you want to save the result, pass the `result` to specify the array name under which it should be saved

        >>> store.apply("integers", lambda n: 2*n, result="double", per="element")
        array([0, 0, 2, 0, 2, 4, 0, 2, 4, 6])
        >>> store.get_array("double", 0)
        array([0])
        >>> store.get_array("double", 1)
        array([0, 2])
        >>> store.get_array("double", 2)
        array([0, 2, 4])
        >>> store.get_array("double", 3)
        array([0, 2, 4, 6])

        In any case the return value will be the flattened array in storage so it is mostly useful for applying
        functions per chunk, since applying per element you won't know the chunk boundaries.

        >>> store.apply("integers", lambda n: 2*n, per="element")
        array([0, 0, 2, 0, 2, 4, 0, 2, 4, 6])

        Note that it makes no sense to apply a function per element to a per chunk array.

        Args:
            name (str): name of the array to apply the function to
            function (Function): any callable, return value must have the same length along the first axis as the array
                                 specified by name
            result (str, optional): save the result in an array in this storage under the given name; if None just
                                    return the result
            per (str, optional): apply the given function either per element or per chunk

        Returns:
            :class:`numpy.ndarray`: if per element; first axis cooresponds to the number of elements stored; if per
                                    chunk to the number of chunks; in any case the remaining axes are determined by the
                                    result of the function

        Raises:
            :class:`ValueError`: per is not "element" or "chunk"
            :class:`ValueError`: if per element and the return value of function does not match the number of elements
                                 in the first axis
        """
        if per == "element":
            source = self._per_element_arrays[name][: self.num_elements]
            value = function(source)
            if value.shape[0] != source.shape[0]:
                raise ValueError(
                    f"Shape of result ({value.shape[0]}) doesn't match shape of source ({source.shape[0]})!"
                )
            value.resize((self._num_elements_alloc,) + value.shape[1:])
            store = self._per_element_arrays
        elif per == "chunk":
            if name in self._per_element_arrays:
                source = self._per_element_arrays[name][: self.num_elements]
                value = np.array(
                    [
                        function(source[self._get_per_element_slice(i)])
                        for i in range(len(self))
                    ]
                )
            else:
                source = self._per_chunk_arrays[name][: self.num_chunks]
                value = np.array(
                    [function(source[i]) for i in range(len(self))]
                )  # dtype=object?
            value.resize((self._num_chunks_alloc,) + value.shape[1:])
            store = self._per_chunk_arrays
        else:
            raise ValueError(f'per must "element" or "chunk", not {per}')

        if result is not None:
            store[result] = value
        if per == "element":
            return value[: self.num_elements]
        elif per == "chunk":
            return value[: self.num_chunks]

    def add_chunk(self, chunk_length, identifier=None, **arrays):
        """
        Add a new chunk to the storeage.

        Additional keyword arguments given specify arrays to store for the chunk.  If an array with the given keyword
        name does not exist yet, it will be added to the container.

        >>> container = FlattenedStorage()
        >>> container.add_chunk(2, identifier="A", energy=3.14)
        >>> container.get_array("energy", 0)
        3.14

        If the first axis of the extra array matches the length of the chunk, it will be added as an per element array,
        otherwise as an per chunk array.

        >>> container.add_chunk(2, identifier="B", forces=2 * [[0,0,0]])
        >>> len(container.get_array("forces", 1)) == 2
        True

        Reshaping the array to have the first axis be length 1 forces the array to be set as per chunk array.  That axis
        will then be stripped.

        >>> container.add_chunk(2, identifier="C", pressure=np.eye(3)[np.newaxis, :, :])
        >>> container.get_array("pressure", 2).shape
        (3, 3)

        .. attention: Edge-case!

            This will not work when the chunk length is also 1 and the array does not exist yet!  In this case the array
            will be assumed to be per element and there is no way around explicitly calling :method:`.add_array()`.


        Args:
            chunk_length (int): length of the new chunk
            identifier (str, optional): human-readable name for the chunk, if None use current chunk index as string
            **kwargs: additional arrays to store for the chunk
        """

        if identifier is None:
            identifier = str(self.num_chunks)

        n = chunk_length
        new_elements = self.current_element_index + n

        if new_elements > self._num_elements_alloc:
            self._resize_elements(max(new_elements, self._num_elements_alloc * 2))
        if self.current_chunk_index + 1 > self._num_chunks_alloc:
            self._resize_chunks(max(1, self._num_chunks_alloc * 2))

        if new_elements > self.num_elements:
            self.num_elements = new_elements
        if self.current_chunk_index + 1 > self.num_chunks:
            self.num_chunks += 1

        # len of chunk to index into the initialized arrays
        i = self.current_element_index + n

        self._per_chunk_arrays["start_index"][
            self.current_chunk_index
        ] = self.current_element_index
        self._per_chunk_arrays["length"][self.current_chunk_index] = n
        self._per_chunk_arrays["identifier"][self.current_chunk_index] = identifier

        for k, a in arrays.items():
            a = np.asarray(a)
            if k not in self._per_element_arrays and k not in self._per_chunk_arrays:
                if len(a.shape) > 0 and a.shape[0] == n:
                    self.add_array(k, shape=a.shape[1:], dtype=a.dtype, per="element")
                else:
                    shape = a.shape
                    # if the first axis was added by the caller to force to add a per chunk array, remove it again here
                    if len(shape) > 0 and a.shape[0] == 1:
                        shape = shape[1:]
                    self.add_array(k, shape=shape, dtype=a.dtype, per="chunk")
            # same as above: if the first axis was added by the caller to force to add a per chunk array, remove it
            # again here
            if k in self._per_chunk_arrays and len(a.shape) > 0 and a.shape[0] == 1:
                a = a[0]
            self.set_array(k, self.current_chunk_index, a)

        self.prev_chunk_index = self.current_chunk_index
        self.prev_element_index = self.current_element_index

        # Set new current_element_index and increase current_chunk_index
        self.current_chunk_index += 1
        self.current_element_index = i
        # return last_chunk_index, last_element_index

    def _get_hdf_group_name(self):
        return "flat_storage"

    def _to_hdf(self, hdf):
        def write_array(name, array, hdf):
            if array.dtype.char == "U":
                # numpy stores unicode data in UTF-32/UCS-4, but h5py wants UTF-8, so we manually encode them here
                # TODO: string arrays with shape != () not handled
                hdf[name] = np.array(
                    [s.encode("utf8") for s in array],
                    # each character in a utf8 string might be encoded in up to 4 bytes, so to
                    # make sure we can store any string of length n we tell h5py that the
                    # string will be 4 * n bytes; numpy's dtype does this calculation already
                    # in itemsize, so we don't need to repeat it here
                    # see also https://docs.h5py.org/en/stable/strings.html
                    dtype=h5py.string_dtype("utf8", array.dtype.itemsize),
                )
            else:
                hdf[name] = array

        # truncate arrays to necessary size before writing
        self._resize_elements(self.num_elements)
        self._resize_chunks(self.num_chunks)

        hdf["num_elements"] = self._num_elements_alloc
        hdf["num_chunks"] = self._num_chunks_alloc

        hdf_arrays = hdf.open("element_arrays")
        for k, a in self._per_element_arrays.items():
            write_array(k, a, hdf_arrays)

        hdf_arrays = hdf.open("chunk_arrays")
        for k, a in self._per_chunk_arrays.items():
            write_array(k, a, hdf_arrays)

        hdf["_fill_values"] = self._fill_values

    def _from_hdf(self, hdf, version=None):
        def read_array(name, hdf):
            a = np.array(hdf[name])
            if a.dtype.char == "S":
                # if saved as bytes, we wrote this as an encoded unicode string, so manually decode here
                # TODO: string arrays with shape != () not handled
                a = np.array(
                    [s.decode("utf8") for s in a],
                    # itemsize of original a is four bytes per character, so divide by four to get
                    # length of the orignal stored unicode string; np.dtype('U1').itemsize is just a
                    # platform agnostic way of knowing how wide a unicode charater is for numpy
                    dtype=f"U{a.dtype.itemsize//np.dtype('U1').itemsize}",
                )
            return a

        try:
            num_chunks = hdf["num_chunks"]
            num_elements = hdf["num_elements"]
        except ValueError:
            num_chunks = hdf["num_structures"]
            num_elements = hdf["num_atoms"]

        self._num_chunks_alloc = self.num_chunks = self.current_chunk_index = num_chunks
        self._num_elements_alloc = (
            self.num_elements
        ) = self.current_element_index = num_elements

        if version == "0.1.0":
            with hdf.open("arrays") as hdf_arrays:
                for k in hdf_arrays.list_nodes():
                    a = read_array(k, hdf_arrays)
                    if a.shape[0] == self._num_elements_alloc:
                        self._per_element_arrays[k] = a
                    elif a.shape[0] == self._num_chunks_alloc:
                        self._per_chunk_arrays[k] = a
        elif version == "0.2.0" or "0.3.0":
            with hdf.open("element_arrays") as hdf_arrays:
                for k in hdf_arrays.list_nodes():
                    self._per_element_arrays[k] = read_array(k, hdf_arrays)
            with hdf.open("chunk_arrays") as hdf_arrays:
                for k in hdf_arrays.list_nodes():
                    self._per_chunk_arrays[k] = read_array(k, hdf_arrays)
        else:
            raise RuntimeError(
                f"Unsupported HDF version {version}; use an older version of pyiron to load this job!"
            )

        for k, a in self._per_chunk_arrays.items():
            if a.shape[0] != self._num_chunks_alloc:
                raise RuntimeError(
                    f"per-chunk array {k} read inconsistently from HDF: "
                    f"shape {a.shape[0]} does not match global allocation {self._num_chunks_alloc}!"
                )
        for k, a in self._per_element_arrays.items():
            if a.shape[0] != self._num_elements_alloc:
                raise RuntimeError(
                    f"per-element array {k} read inconsistently from HDF: "
                    f"shape {a.shape[0]} does not match global allocation {self._num_elements_alloc}!"
                )

        if version >= "0.3.0":
            self._fill_values = hdf["_fill_values"]<|MERGE_RESOLUTION|>--- conflicted
+++ resolved
@@ -19,11 +19,8 @@
 
 
 import copy
-<<<<<<< HEAD
-from typing import Callable, Iterable, Optional
-=======
-from typing import Callable, Iterable, List
->>>>>>> 2ff89b4a
+from typing import Callable, Iterable, List, Optional
+
 
 import numpy as np
 import h5py
