--- conflicted
+++ resolved
@@ -542,13 +542,9 @@
             return None
         return {"shape": a.shape[1:], "dtype": a.dtype, "per": per}
 
-<<<<<<< HEAD
-    def sample(self, selector: Callable[["FlattenedStorage", int], bool]) -> "FlattenedStorage":
-=======
     def sample(
         self, selector: Callable[["FlattenedStorage", int], bool]
     ) -> "FlattenedStorage":
->>>>>>> 0d3918c3
         """
         Create a new storage with chunks selected by given function.
 
@@ -670,7 +666,6 @@
         self._resize_chunks(self._num_chunks_alloc)
         return self
 
-<<<<<<< HEAD
     def apply(self, name, function, result: Optional[str]=None, per="element"):
         """
         Apply a function on the given array and return result.
@@ -752,8 +747,7 @@
         elif per == "chunk":
             return value[:self.num_chunks]
 
-=======
->>>>>>> 0d3918c3
+
     def add_chunk(self, chunk_length, identifier=None, **arrays):
         """
         Add a new chunk to the storeage.
