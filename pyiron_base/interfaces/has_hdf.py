--- conflicted
+++ resolved
@@ -173,20 +173,6 @@
         """
         return {}
 
-<<<<<<< HEAD
-    def _store_type_to_hdf(self, hdf: ProjectHDFio):
-        data_dict = {
-            "NAME": self.__class__.__name__,
-            "TYPE": str(type(self)),
-            "OBJECT": self.__class__.__name__,
-            "HDF_VERSION": self.__hdf_version__,
-        }
-        if hasattr(self, "__version__"):
-            data_dict["VERSION"] = self.__version__
-        write_dict_to_hdf(
-            file_name=hdf.file_name, h5_path=hdf.h5_path, data_dict=data_dict
-        )
-=======
     def _store_type_to_dict(self):
         type_dict = {
             "NAME": self.__class__.__name__,
@@ -197,7 +183,6 @@
         if hasattr(self, "__version__"):
             type_dict["VERSION"] = self.__version__
         return type_dict
->>>>>>> 46b74c3b
 
     def from_hdf(self, hdf: ProjectHDFio, group_name: str = None):
         """
@@ -236,8 +221,11 @@
             ):
                 raise ValueError("HDF group must be empty when group_name is not set.")
             self._to_hdf(hdf)
-            for k, v in self._store_type_to_dict().items():
-                hdf[k] = v
+            write_dict_to_hdf(
+                file_name=hdf.file_name,
+                h5_path=hdf.h5_path,
+                data_dict=self._store_type_to_dict(),
+            )
 
     def rewrite_hdf(self, hdf: ProjectHDFio, group_name: str = None):
         """
