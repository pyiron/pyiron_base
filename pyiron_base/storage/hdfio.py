# coding: utf-8
# Copyright (c) Max-Planck-Institut für Eisenforschung GmbH - Computational Materials Design (CM) Department
# Distributed under the terms of "New BSD License", see the LICENSE file.
"""
Classes to map the Python objects to HDF5 data structures
"""

import numbers
import h5py
import os
from collections.abc import MutableMapping
import importlib
import pandas
import posixpath
import numpy as np
import sys
from typing import Union, Optional, Any

from pyiron_base.utils.deprecate import deprecate
from pyiron_base.storage.helper_functions import read_hdf5, write_hdf5
from pyiron_base.interfaces.has_groups import HasGroups
from pyiron_base.state import state
from pyiron_base.jobs.dynamic import JOB_DYN_DICT, class_constructor
from pyiron_base.jobs.job.util import _get_safe_job_name
import warnings

__author__ = "Joerg Neugebauer, Jan Janssen"
__copyright__ = (
    "Copyright 2020, Max-Planck-Institut für Eisenforschung GmbH - "
    "Computational Materials Design (CM) Department"
)
__version__ = "1.0"
__maintainer__ = "Jan Janssen"
__email__ = "janssen@mpie.de"
__status__ = "production"
__date__ = "Sep 1, 2017"


def _is_ragged_in_1st_dim_only(value: Union[np.ndarray, list]) -> bool:
    """
    Checks whether array or list of lists is ragged in the first dimension.

    That means all other dimensions (except the first one) still have to match.

    Args:
        value (ndarray/list): array to check

    Returns:
        bool: True if elements of value are not all of the same shape
    """
    if isinstance(value, np.ndarray) and value.dtype != np.dtype("O"):
        return False
    else:

        def extract_dims(v):
            with warnings.catch_warnings():
                warnings.simplefilter("ignore")
                s = np.shape(v)
            return s[0], s[1:]

        dim1, dim_other = zip(*map(extract_dims, value))
        return len(set(dim1)) > 1 and len(set(dim_other)) == 1


def _import_class(class_name):
    """
    Import given class from fully qualified name and return class object.

    Args:
        class_name (str): fully qualified name of a pyiron class

    Returns:
        type: class object of the given name
    """
    internal_class_name = class_name.split(".")[-1][:-2]
    class_path = class_name.split()[-1].split(".")[:-1]
    class_path[0] = class_path[0][1:]
    class_module_path = ".".join(class_path)
    # ugly dynamic import, but only needed to log the warning anyway
    from pyiron_base.jobs.job.jobtype import JobTypeChoice
    job_class_dict = JobTypeChoice().job_class_dict # access global singleton
    if internal_class_name in job_class_dict:
        module_path = job_class_dict[internal_class_name]
        if class_module_path != module_path:
            state.logger.info(
                f'Using registered module "{module_path}" instead of custom/old module "{class_module_path}" to'
                f' import job type "{internal_class_name}"!'
            )
    else:
        module_path = class_module_path
    return getattr(
        importlib.import_module(module_path),
        internal_class_name,
    )


def _to_object(hdf, class_name=None, **kwargs):
    """
    Load the full pyiron object from an HDF5 file

    Args:
        class_name(str, optional): if the 'TYPE' node is not available in
                    the HDF5 file a manual object type can be set,
                    must be as reported by `str(type(obj))`
        **kwargs: optional parameters optional parameters to override init
                  parameters

    Returns:
        pyiron object of the given class_name
    """
    if "TYPE" not in hdf.list_nodes() and class_name is None:
        raise ValueError("Objects can be only recovered from hdf5 if TYPE is given")
    elif class_name is not None and class_name != hdf.get("TYPE"):
        raise ValueError(
            "Object type in hdf5-file must be identical to input parameter"
        )
    class_name = class_name or hdf.get("TYPE")
    class_path = class_name.split("<class '")[-1].split("'>")[0]
    class_convert_dict = {  # Fix backwards compatibility
        "pyiron_base.generic.datacontainer.DataContainer": "pyiron_base.storage.datacontainer.DataContainer",
        "pyiron_base.generic.inputlist.InputList": "pyiron_base.storage.inputlist.InputList",
        "pyiron_base.generic.flattenedstorage.FlattenedStorage": "pyiron_base.storage.flattenedstorage.FlattenedStorage",
    }
    if class_path in class_convert_dict.keys():
        class_name_new = "<class '" + class_convert_dict[class_path] + "'>"
        class_object = _import_class(class_name_new)
    elif not class_path.startswith("abc."):
        class_object = _import_class(class_name)
    else:
        class_object = class_constructor(cp=JOB_DYN_DICT[class_path.split(".")[-1]])

    # Backwards compatibility since the format of TYPE changed
    if class_name != str(class_object):
        hdf["TYPE"] = str(class_object)

    if hasattr(class_object, "from_hdf_args"):
        init_args = class_object.from_hdf_args(hdf)
    else:
        init_args = {}

    init_args.update(kwargs)

    obj = class_object(**init_args)
    obj.from_hdf(hdf=hdf.open(".."), group_name=hdf.h5_path.split("/")[-1])
    return obj

def open_hdf5(filename, mode="r", swmr=False):
    if swmr and mode != "r":
        store = h5py.File(filename, mode=mode, libver="latest")
        store.swmr = True
        return store
    else:
        return h5py.File(filename, mode=mode, libver="latest", swmr=swmr)

class FileHDFio(HasGroups, MutableMapping):
    """
    Class that provides all info to access a h5 file. This class is based on h5io.py, which allows to
    get and put a large variety of jobs to/from h5

    Implements :class:`.HasGroups`.  Groups are HDF groups in the file, nodes are HDF datasets.

    Args:
        file_name (str): absolute path of the HDF5 file
        h5_path (str): absolute path inside the h5 path - starting from the root group
        mode (str): mode : {'a', 'w', 'r', 'r+'}, default 'a'
                    See HDFStore docstring or tables.open_file for info about modes

    .. attribute:: file_name
        absolute path to the HDF5 file
    .. attribute:: h5_path
        path inside the HDF5 file - also stored as absolute path
    .. attribute:: history
        previously opened groups / folders
    .. attribute:: file_exists
        boolean if the HDF5 was already written
    .. attribute:: base_name
        name of the HDF5 file but without any file extension
    .. attribute:: file_path
        directory where the HDF5 file is located
    .. attribute:: is_root
        boolean if the HDF5 object is located at the root level of the HDF5 file
    .. attribute:: is_open
        boolean if the HDF5 file is currently opened - if an active file handler exists
    .. attribute:: is_empty
        boolean if the HDF5 file is empty
    """

    def __init__(self, file_name, h5_path="/", mode="a"):
        file_name += ".h5" if not file_name.endswith(".h5") else ""
        if not os.path.isabs(file_name):
            raise ValueError("file_name must be given as absolute path name")
        self._file_name = None
        self.file_name = file_name
        self.history = []
        self.h5_path = h5_path
        self._filter = ["groups", "nodes", "objects"]

    # MutableMapping Impl
    def __contains__(self, item):
        nodes_groups = self.list_all()
        return item in nodes_groups["nodes"] or item in nodes_groups["groups"]

    def __len__(self):
        nodes_groups = self.list_all()
        return len(nodes_groups["nodes"]) + len(nodes_groups["groups"])

    def __iter__(self):
        return iter(self.keys())

    def __getitem__(self, item):
        """
        Get/ read data from the HDF5 file

        Args:
            item (str, slice): path to the data or key of the data object

        Returns:
            dict, list, float, int: data or data object
        """
        if isinstance(item, slice):
            if not (item.start or item.stop or item.step):
                return self.values()
            raise NotImplementedError("Implement if needed, e.g. for [:]")
        else:
            try:
                # fast path, a good amount of accesses will want to fetch a specific dataset it knows exists in the
                # file, there's therefor no point in checking whether item is a group or a node or even worse recursing
                # in case when item contains '/'.  In most cases read_hdf5 will grab the correct data straight away and
                # if not we will still check thoroughly below.  Since list_nodes()/list_groups() each open the
                # underlying file once, this reduces the number of file opens in the most-likely case from 2 to 1 (1 to
                # check whether the data is there and 1 to read it) and increases in the worst case from 1 to 2 (1 to
                # try to read it here and one more time to verify it's not a group below).
                return read_hdf5(self.file_name, title=self._get_h5_path(item))
            except (ValueError, OSError, RuntimeError, NotImplementedError):
                # h5io couldn't find a dataset with name item, but there still might be a group with that name, which we
                # check in the rest of the method
                pass

            item_lst = item.split("/")
            if len(item_lst) == 1 and item_lst[0] != "..":
                # if item in self.list_nodes() we would have caught it in the fast path above
                if item in self.list_groups():
                    with self.open(item) as hdf_item:
                        obj = hdf_item.copy()
                        if self._is_convertable_dtype_object_array(obj):
                            obj = self._convert_dtype_obj_array(obj)
                        return obj
                raise ValueError(
                    "Unknown item: {} {} {}".format(item, self.file_name, self.h5_path)
                )
            else:
                if (
                    item_lst[0] == ""
                ):  # item starting with '/', thus we have an absoute HDF5 path
                    item_abs_lst = os.path.normpath(item).replace("\\", "/").split("/")
                else:  # relative HDF5 path
                    # The self.h5_path is an absolute path (/h5_path/in/h5/file), however, to
                    # reach any directory super to root, we start with a
                    # relative path = ./h5_path/in/h5/file and add whatever we get as item.
                    # The normpath finally returns a path to the item which is relative to the hdf-root.
                    item_abs_lst = (
                        os.path.normpath(os.path.join("." + self.h5_path, item))
                        .replace("\\", "/")
                        .split("/")
                    )
                # print('h5_path=', self.h5_path, 'item=', item, 'item_abs_lst=', item_abs_lst)
                if item_abs_lst[0] == "." and len(item_abs_lst) == 1:
                    # Here, we are asked to return the root of the HDF5-file. The resulting self.path would be the
                    # same as the self.file_path and, thus, the path of the pyiron Project this HDF5-file belongs to:
                    return self.create_project_from_hdf5()
                elif item_abs_lst[0] == "..":
                    # Here, we are asked to return a path super to the root of the HDF5-file, a.k.a. the path of it's
                    # pyiron Project, thus we pass the relative path to the pyiron Project to handle it:
                    return self.create_project_from_hdf5()["/".join(item_abs_lst)]
                else:
                    hdf_object = self.copy()
                    hdf_object.h5_path = "/".join(item_abs_lst[:-1])
                    return hdf_object[item_abs_lst[-1]]

    # TODO: remove this function upon 1.0.0 release
    @staticmethod
    def _is_convertable_dtype_object_array(obj):
        if isinstance(obj, np.ndarray) and obj.dtype == np.dtype(object):
            first_element = obj[(0,) * obj.ndim]
            last_element = obj[(-1,) * obj.ndim]
            if (
                isinstance(first_element, numbers.Number)
                and isinstance(last_element, numbers.Number)
                and not _is_ragged_in_1st_dim_only(obj)
            ):
                return True
        return False

    # TODO: remove this function upon 1.0.0 release
    @staticmethod
    def _convert_dtype_obj_array(obj: np.ndarray):
        try:
            result = np.array(obj.tolist())
        except ValueError:
            result = np.array(obj.tolist(), dtype=object)
        if result.dtype != np.dtype(object):
            state.logger.warning(
                f"Deprecated data structure! "
                f"Returned array was converted from dtype='O' to dtype={result.dtype} "
                f"via `np.array(result.tolist())`.\n"
                f"Please run rewrite_hdf5() (from a job: job.project_hdf5.rewrite_hdf5() ) to update this data! "
                f"To update all your data run Project.maintenance.update.base_v0_3_to_v0_4('all')."
            )
            return result
        else:
            return obj

    def __setitem__(self, key, value):
        """
        Store data inside the HDF5 file

        Args:
            key (str): key to store the data
            value (pandas.DataFrame, pandas.Series, dict, list, float, int): basically any kind of data is supported
        """
        if hasattr(value, "to_hdf") & (
            not isinstance(value, (pandas.DataFrame, pandas.Series))
        ):
            value.to_hdf(self, key)
            return

        use_json = True
        if (
            isinstance(value, (list, np.ndarray))
            and len(value) > 0
            and isinstance(value[0], (list, np.ndarray))
            and len(value[0]) > 0
            and not isinstance(value[0][0], str)
            and _is_ragged_in_1st_dim_only(value)
        ):
            # if the sub-arrays in value all share shape[1:], h5io comes up with a more efficient storage format than
            # just writing a dataset for each element, by concatenating along the first axis and storing the indices
            # where to break the concatenated array again
            value = np.array([np.asarray(v) for v in value], dtype=object)
            use_json = False
        elif isinstance(value, tuple):
            value = list(value)
        write_hdf5(
            self.file_name,
            value,
            title=self._get_h5_path(key),
            overwrite="update",
            use_json=use_json,
        )

    def __delitem__(self, key):
        """
        Delete item from the HDF5 file

        Args:
            key (str): key of the item to delete
        """
        if self.file_exists:
            try:
                with open_hdf5(self.file_name, mode="a") as store:
                    del store[self._get_h5_path(key)]
            except (AttributeError, KeyError):
                pass

    @property
    def file_exists(self):
        """
        Check if the HDF5 file exists already

        Returns:
            bool: [True/False]
        """
        if os.path.isfile(self.file_name):
            return True
        else:
            return False

    @property
    def file_name(self):
        """
        Get the file name of the HDF5 file

        Returns:
            str: absolute path to the HDF5 file
        """
        return self._file_name

    @file_name.setter
    def file_name(self, new_file_name):
        """
        Set the file name of the HDF5 file

        Args:
            new_file_name (str): absolute path to the HDF5 file
        """
        self._file_name = os.path.abspath(new_file_name).replace("\\", "/")

    @property
    def base_name(self):
        """
        Name of the HDF5 file - but without the file extension .h5

        Returns:
            str: file name without the file extension
        """
        return ".".join(posixpath.basename(self.file_name).split(".")[:-1])

    @property
    def file_path(self):
        """
        Path where the HDF5 file is located - posixpath.dirname()

        Returns:
            str: HDF5 file location
        """
        return posixpath.dirname(self.file_name)

    @property
    def h5_path(self):
        """
        Get the path in the HDF5 file starting from the root group - meaning this path starts with '/'

        Returns:
            str: HDF5 path
        """
        return self._h5_path

    @h5_path.setter
    def h5_path(self, path):
        """
        Set the path in the HDF5 file starting from the root group

        Args:
            path (str): HDF5 path
        """
        if (path is None) or (path == ""):
            path = "/"
        self._h5_path = posixpath.normpath(path)
        if not posixpath.isabs(self._h5_path):
            self._h5_path = "/" + self._h5_path

    @property
    def is_root(self):
        """
        Check if the current h5_path is pointing to the HDF5 root group.

        Returns:
            bool: [True/False]
        """
        return "/" == self.h5_path

    # @property
    # def is_open(self):
    #     """
    #     Check if the HDF5 file is currently opened in h5py
    #
    #     Returns:
    #         bool: [True/False]
    #     """
    #     try:
    #         return self._store.is_open
    #     except AttributeError:
    #         return False

    @property
    def is_empty(self):
        """
        Check if the HDF5 file is empty

        Returns:
            bool: [True/False]
        """
        if self.file_exists:
            with open_hdf5(self.file_name) as h:
                return len(h.keys()) == 0
        else:
            return True

    @staticmethod
    def file_size(hdf):
        """
        Get size of the HDF5 file

        Args:
            hdf (FileHDFio): hdf file

        Returns:
            float: file size in Bytes
        """
        return os.path.getsize(hdf.file_name)

    def get_size(self, hdf):
        """
        Get size of the groups inside the HDF5 file

        Args:
            hdf (FileHDFio): hdf file

        Returns:
            float: file size in Bytes
        """
        return sum([sys.getsizeof(hdf[p]) for p in hdf.list_nodes()]) + sum(
            [self.get_size(hdf[p]) for p in hdf.list_groups()]
        )

    def copy(self):
        """
        Copy the Python object which links to the HDF5 file - in contrast to copy_to() which copies the content of the
        HDF5 file to a new location.

        Returns:
            FileHDFio: New FileHDFio object pointing to the same HDF5 file
        """
        new_h5 = FileHDFio(file_name=self.file_name, h5_path=self.h5_path)
        new_h5._filter = self._filter
        return new_h5

    def copy_to(self, destination, file_name=None, maintain_name=True):
        """
        Copy the content of the HDF5 file to a new location

        Args:
            destination (FileHDFio): FileHDFio object pointing to the new location
            file_name (str): name of the new HDF5 file - optional
            maintain_name (bool): by default the names of the HDF5 groups are maintained

        Returns:
            FileHDFio: FileHDFio object pointing to a file which now contains the same content as file of the current
                       FileHDFio object.
        """

        def _internal_copy(source, source_path, target, target_path, maintain_flag):
            """
            Internal function to copy content of one HDF5 file to another or copy a group within the same HDF5 file.

            Args:
                source (h5py.File): HDF5 File object
                source_path (str): Path inside the source HDF5 file
                target (h5py.File): HDF5 File object
                target_path (str): Path inside the target HDF5 file
                maintain_flag (bool): Maintain the same group name
            """
            if maintain_flag:
                try:
                    target.create_group(target_path)
                except ValueError:
                    pass  # In case the copy_to() function failed previously and the group already exists.

            if target_path == "/":
                source.copy(target_path, "/") if source == target else source.copy(
                    target_path, target
                )
            else:
                if maintain_flag:
                    if dest_path != "":
                        source.copy(source_path, target[dest_path])
                    else:
                        source.copy(source_path, target)
                else:
                    group_name_old = source_path.split("/")[-1]
                    try:
                        target.create_group("/tmp")
                    except ValueError:
                        pass
                    source.copy(source_path, target["/tmp"])
                    try:
                        target.move("/tmp/" + group_name_old, target_path)
                    except ValueError:
                        del target[dest_path]
                        target.move("/tmp/" + group_name_old, target_path)
                    del target["/tmp"]

        if file_name is None:
            file_name = destination.file_name

        if self.file_exists:
            dest_path = (
                destination.h5_path[1:]
                if destination.h5_path[0] == "/"
                else destination.h5_path
            )
            if self.file_name != file_name:
                with open_hdf5(self.file_name, mode="r") as f_source:
                    with open_hdf5(file_name, mode="a") as f_target:
                        _internal_copy(
                            source=f_source,
                            source_path=self._h5_path,
                            target=f_target,
                            target_path=dest_path,
                            maintain_flag=maintain_name,
                        )
            else:
                with open_hdf5(file_name, mode="a") as f_target:
                    _internal_copy(
                        source=f_target,
                        source_path=self._h5_path,
                        target=f_target,
                        target_path=dest_path,
                        maintain_flag=maintain_name,
                    )

        return destination

    def create_group(self, name, track_order=False):
        """
        Create an HDF5 group - similar to a folder in the filesystem - the HDF5 groups allow the users to structure
        their data.

        Args:
            name (str): name of the HDF5 group
            track_order (bool): if False this groups tracks its elements in
                alphanumeric order, if True in insertion order

        Returns:
            FileHDFio: FileHDFio object pointing to the new group
        """
        full_name = self._get_h5_path(name)
        with open_hdf5(self.file_name, mode="a") as h:
            try:
                h.create_group(full_name, track_order=track_order)
            except ValueError:
                pass
        h_new = self[name].copy()
        return h_new

    def remove_group(self):
        """
        Remove an HDF5 group - if it exists. If the group does not exist no error message is raised.
        """
        try:
            with open_hdf5(self.file_name, mode="a") as hdf_file:
                del hdf_file[self.h5_path]
        except KeyError:
            pass

    def open(self, h5_rel_path):
        """
        Create an HDF5 group and enter this specific group. If the group exists in the HDF5 path only the h5_path is
        set correspondingly otherwise the group is created first.

        Args:
            h5_rel_path (str): relative path from the current HDF5 path - h5_path - to the new group

        Returns:
            FileHDFio: FileHDFio object pointing to the new group
        """
        new_h5_path = self.copy()
        if os.path.isabs(h5_rel_path):
            raise ValueError(
                "Absolute paths are not supported -> replace by relative path name!"
            )

        if h5_rel_path.strip() == ".":
            h5_rel_path = ""
        if h5_rel_path.strip() != "":
            new_h5_path.h5_path = self._get_h5_path(h5_rel_path)
        new_h5_path.history.append(h5_rel_path)

        return new_h5_path

    def close(self):
        """
        Close the current HDF5 path and return to the path before the last open
        """
        path_lst = self.h5_path.split("/")
        last = self.history[-1].strip()
        if len(last) > 0:
            hist_lst = last.split("/")
            self.h5_path = "/".join(path_lst[: -len(hist_lst)])
            if len(self.h5_path.strip()) == 0:
                self.h5_path = "/"
        del self.history[-1]

    def show_hdf(self):
        """
        Iterating over the HDF5 datastructure and generating a human readable graph.
        """
        self._walk()

    def remove_file(self):
        """
        Remove the HDF5 file with all the related content
        """
        if self.file_exists:
            os.remove(self.file_name)

    def get_from_table(self, path, name):
        """
        Get a specific value from a pandas.Dataframe

        Args:
            path (str): relative path to the data object
            name (str): parameter key

        Returns:
            dict, list, float, int: the value associated to the specific parameter key
        """
        df_table = self.get(path)
        keys = df_table["Parameter"]
        if name in keys:
            job_id = keys.index(name)
            return df_table["Value"][job_id]
        raise ValueError("Unknown name: {0}".format(name))

    def get_pandas(self, name):
        """
        Load a dictionary from the HDF5 file and display the dictionary as pandas Dataframe

        Args:
            name (str): HDF5 node name

        Returns:
            pandas.Dataframe: The dictionary is returned as pandas.Dataframe object
        """
        val = self.get(name)
        if isinstance(val, dict):
            df = pandas.DataFrame(val)
            return df

    def get(self, key, default=None):
        """
        Internal wrapper function for __getitem__() - self[name]

        Args:
            key (str, slice): path to the data or key of the data object
            default (object): default value to return if key doesn't exist

        Returns:
            dict, list, float, int: data or data object
        """
        try:
            return self.__getitem__(key)
        except ValueError:
            if default is not None:
                return default
            else:
                raise

    def put(self, key, value):
        """
        Store data inside the HDF5 file

        Args:
            key (str): key to store the data
            value (pandas.DataFrame, pandas.Series, dict, list, float, int): basically any kind of data is supported
        """
        self.__setitem__(key=key, value=value)

    def _list_all(self):
        """
        List all groups and nodes of the HDF5 file - where groups are equivalent to directories and nodes to files.

        Returns:
            dict: {'groups': [list of groups], 'nodes': [list of nodes]}
        """
        if self.file_exists:
            groups = set()
            nodes = set()
            with open_hdf5(self.file_name) as h:
                try:
                    h = h[self.h5_path]
                    for k in h.keys():
                        if isinstance(h[k], h5py.Group):
                            groups.add(k)
                        else:
                            nodes.add(k)
                except KeyError:
                    pass
            iopy_nodes = self._filter_io_objects(groups)
            return {
                "groups": sorted(list(groups - iopy_nodes)),
                "nodes": sorted(list((nodes - groups).union(iopy_nodes))),
            }
        else:
            return {"groups": [], "nodes": []}

    def _list_nodes(self):
        return self.list_all()["nodes"]

    def _list_groups(self):
        return self.list_all()["groups"]

    def listdirs(self):
        """
        equivalent to os.listdirs (consider groups as equivalent to dirs)

        Returns:
            (list): list of groups in pytables for the path self.h5_path

        """
        return self.list_groups()

    def list_dirs(self):
        """
        equivalent to os.listdirs (consider groups as equivalent to dirs)

        Returns:
            (list): list of groups in pytables for the path self.h5_path
        """
        return self.list_groups()

    def keys(self):
        """
        List all groups and nodes of the HDF5 file - where groups are equivalent to directories and nodes to files.

        Returns:
            list: all groups and nodes
        """
        list_all_dict = self.list_all()
        return list_all_dict["nodes"] + list_all_dict["groups"]

    def values(self):
        """
        List all values for all groups and nodes of the HDF5 file

        Returns:
            list: list of all values
        """
        return [self[key] for key in self.keys()]

    def items(self):
        """
        List all keys and values as items of all groups and nodes of the HDF5 file

        Returns:
            list: list of sets (key, value)
        """
        return [(key, self[key]) for key in self.keys()]

    def groups(self):
        """
        Filter HDF5 file by groups

        Returns:
            FileHDFio: an HDF5 file which is filtered by groups
        """
        new = self.copy()
        new._filter = ["groups"]
        return new

    def nodes(self):
        """
        Filter HDF5 file by nodes

        Returns:
            FileHDFio: an HDF5 file which is filtered by nodes
        """
        new = self.copy()
        new._filter = ["nodes"]
        return new

    def hd_copy(self, hdf_old, hdf_new, exclude_groups=None, exclude_nodes=None):
        """
        args:
            hdf_old (ProjectHDFio): old hdf
            hdf_new (ProjectHDFio): new hdf
            exclude_groups (list/None): list of groups to delete
            exclude_nodes (list/None): list of nodes to delete
        """
        if exclude_groups is None or len(exclude_groups) == 0:
            exclude_groups_split = list()
            group_list = hdf_old.list_groups()
        else:
            exclude_groups_split = [i.split("/", 1) for i in exclude_groups]
            check_groups = [i[-1] for i in exclude_groups_split]
            group_list = list(
                (set(hdf_old.list_groups()) ^ set(check_groups))
                & set(hdf_old.list_groups())
            )

        if exclude_nodes is None or len(exclude_nodes) == 0:
            exclude_nodes_split = list()
            node_list = hdf_old.list_nodes()
        else:
            exclude_nodes_split = [i.split("/", 1) for i in exclude_nodes]
            check_nodes = [i[-1] for i in exclude_nodes_split]
            node_list = list(
                (set(hdf_old.list_nodes()) ^ set(check_nodes))
                & set(hdf_old.list_nodes())
            )
        for p in node_list:
            hdf_new[p] = hdf_old[p]
        for p in group_list:
            h_new = hdf_new.create_group(p)
            ex_n = [e[-1] for e in exclude_nodes_split if p == e[0] or len(e) == 1]
            ex_g = [e[-1] for e in exclude_groups_split if p == e[0] or len(e) == 1]
            self.hd_copy(hdf_old[p], h_new, exclude_nodes=ex_n, exclude_groups=ex_g)
        ### old ###
        # for p in hdf_old.list_nodes():
        #     if p not in exclude_nodes:
        #         hdf_new[p] = hdf_old[p]
        #
        # for p in hdf_old.list_groups():
        #     if p not in exclude_groups:
        #         h_new = hdf_new.create_group(p)
        #         self.hd_copy(hdf_old[p], h_new, exclude_groups=exclude_groups, exclude_nodes=exclude_nodes)
        return hdf_new

    @deprecate(job_name="ignored!", exclude_groups="ignored!", exclude_nodes="ignored!")
    def rewrite_hdf5(
        self, job_name=None, info=False, exclude_groups=None, exclude_nodes=None
    ):
        """
        Rewrite the entire hdf file.

        Args:
            info (True/False): whether to give the information on how much space has been saved
        """
        if job_name is not None:
            state.logger.warning(
                "Specifying job_name is deprecated and ignored! Future versions will change signature."
            )
        file_name = self.file_name
        new_file = file_name + "_rewrite"

        self_hdf = FileHDFio(file_name=file_name)
        hdf_new = FileHDFio(file_name=new_file, h5_path="/")

        old_logger_level = state.logger.level
        state.logger.level = 50
        hdf_new = self.hd_copy(self_hdf, hdf_new)
        state.logger.level = old_logger_level

        if info:
            print(
                "compression rate from old to new: {}".format(
                    self.file_size(self_hdf) / self.file_size(hdf_new)
                )
            )
            print(
                "data size vs file size: {}".format(
                    self.get_size(hdf_new) / self.file_size(hdf_new)
                )
            )
        self.remove_file()
        os.rename(hdf_new.file_name, file_name)

    def __str__(self):
        """
        Machine readable string representation

        Returns:
            str: list all nodes and groups as string
        """
        return self.__repr__()

    def __repr__(self):
        """
        Human readable string representation

        Returns:
            str: list all nodes and groups as string
        """
        return str(self.list_all())

    def __del__(self):
        del self._file_name
        del self.history
        del self._h5_path

    def __enter__(self):
        """
        Compatibility function for the with statement
        """
        return self

    def __exit__(self, exc_type, exc_val, exc_tb):
        """
        Compatibility function for the with statement
        """
        self.close()
        try:
            self._store.close()
        except AttributeError:
            pass

    def _read(self, item):
        """
        Internal read function to read data from the HDF5 file

        Args:
            item (str): path to the data or key of the data object

        Returns:
            dict, list, float, int: data or data object
        """
        return read_hdf5(self.file_name, title=self._get_h5_path(item))

    # def _open_store(self, mode="r"):
    #     """
    #     Internal function to open the HDF5 file
    #
    #     Args:
    #         mode (str): file mode can be either 'w': write, 'r': read or 'a': append
    #     """
    #     try:
    #         if not self._store:
    #             self._store = HDFStoreIO(self.file_name, mode=mode)
    #     except AttributeError:
    #         self._store = HDFStoreIO(self.file_name, mode=mode)
    #
    # def _close_store(self):
    #     """
    #     Internal function to close the HDF5 file
    #     """
    #     try:
    #         self._store.close()
    #         self._store = None
    #     except AttributeError:
    #         pass

    def create_project_from_hdf5(self):
        """
        Internal function to create a pyiron project pointing to the directory where the HDF5 file is located.

        Returns:
            Project: pyiron project object
        """
        from pyiron_base.project.generic import Project

        return Project(path=self.file_path)

    def _get_h5_path(self, name):
        """
        Internal function to combine the current h5_path with the relative path

        Args:
            name (str): relative path

        Returns:
            str: combined path
        """
        return posixpath.join(self.h5_path, name)

    def _get_h5io_type(self, name):
        """
        Internal function to get h5io type

        Args:
            name (str): HDF5 key

        Returns:
            str: h5io type
        """
        with open_hdf5(self.file_name) as store:
            return str(store[self.h5_path][name].attrs.get("TITLE", ""))

    def _filter_io_objects(self, groups):
        """
        Internal function to extract h5io objects (which have the same type as normal groups)

        Args:
            groups (list, set): list of groups (as obtained e.g. from listdirs

        Returns:
            set: h5io objects
        """
        h5io_types = (
            "dict",
            "list",
            "tuple",
            "pd_dataframe",
            "pd_series",
            "multiarray",
            "json",
        )
        group_h5io = set(
            [group for group in groups if self._get_h5io_type(group) in h5io_types]
        )
        return group_h5io

    def _walk(self, level=0):
        """
        Internal helper function for show_hdf() - iterating over the HDF5 datastructure and generating a human readable
        graph.

        Args:
            level (int): iteration level
        """
        l_dict = self.list_all()
        indent = level * "  "
        for node in l_dict["nodes"]:
            print(indent + "node", node)
        for group in l_dict["groups"]:
            print(indent + "group: ", group)
            with self.open(group) as hdf_group:
                hdf_group._walk(level=level + 1)


class ProjectHDFio(FileHDFio):
    """
    The ProjectHDFio class connects the FileHDFio and the Project class, it is derived from the FileHDFio class but in
    addition the a project object instance is located at self.project enabling direct access to the database and other
    project related functionality, some of which are mapped to the ProjectHDFio class as well.

    Args:
        project (Project): pyiron Project the current HDF5 project is located in
        file_name (str): name of the HDF5 file - in contrast to the FileHDFio object where file_name represents the
                         absolute path of the HDF5 file.
        h5_path (str): absolute path inside the h5 path - starting from the root group
        mode (str): mode : {'a', 'w', 'r', 'r+'}, default 'a'
                    See HDFStore docstring or tables.open_file for info about modes

    Attributes:

        .. attribute:: project

            Project instance the ProjectHDFio object is located in

        .. attribute:: root_path

            the pyiron user directory, defined in the .pyiron configuration

        .. attribute:: project_path

            the relative path of the current project / folder starting from the root path
            of the pyiron user directory

        .. attribute:: path

            the absolute path of the current project / folder plus the absolute path in the HDF5 file as one path

        .. attribute:: file_name

            absolute path to the HDF5 file

        .. attribute:: h5_path

            path inside the HDF5 file - also stored as absolute path

        .. attribute:: history

            previously opened groups / folders

        .. attribute:: file_exists

            boolean if the HDF5 was already written

        .. attribute:: base_name

            name of the HDF5 file but without any file extension

        .. attribute:: file_path

            directory where the HDF5 file is located

        .. attribute:: is_root

            boolean if the HDF5 object is located at the root level of the HDF5 file

        .. attribute:: is_open

            boolean if the HDF5 file is currently opened - if an active file handler exists

        .. attribute:: is_empty

            boolean if the HDF5 file is empty

        .. attribute:: user

            current unix/linux/windows user who is running pyiron

        .. attribute:: sql_query

            an SQL query to limit the jobs within the project to a subset which matches the SQL query.

        .. attribute:: db

            connection to the SQL database

        .. attribute:: working_directory

            working directory of the job is executed in - outside the HDF5 file
    """

    def __init__(self, project, file_name, h5_path=None, mode=None):
        self._file_name = _get_safe_filename(file_name)
        if h5_path is None:
            h5_path = "/"
        self._project = project.copy()
        super(ProjectHDFio, self).__init__(
            file_name=os.path.join(self._project.path, self._file_name).replace(
                "\\", "/"
            ),
            h5_path=h5_path,
            mode=mode,
        )

    @property
    def base_name(self):
        """
        The absolute path to of the current pyiron project - absolute path on the file system, not including the HDF5
        path.

        Returns:
            str: current project path
        """
        return self._project.path

    @property
    def db(self):
        """
        Get connection to the SQL database

        Returns:
            DatabaseAccess: database conncetion
        """
        return self._project.db

    @property
    def path(self):
        """
        Absolute path of the HDF5 group starting from the system root - combination of the absolute system path plus the
        absolute path inside the HDF5 file starting from the root group.

        Returns:
            str: absolute path
        """
        return os.path.join(self._project.path, self.h5_path[1:]).replace("\\", "/")

    @property
    def project(self):
        """
        Get the project instance the ProjectHDFio object is located in

        Returns:
            Project: pyiron project
        """
        return self._project

    @property
    def project_path(self):
        """
        the relative path of the current project / folder starting from the root path
        of the pyiron user directory

        Returns:
            str: relative path of the current project / folder
        """
        return self._project.project_path

    @property
    def root_path(self):
        """
        the pyiron user directory, defined in the .pyiron configuration

        Returns:
            str: pyiron user directory of the current project
        """
        return self._project.root_path

    @property
    def sql_query(self):
        """
        Get the SQL query for the project

        Returns:
            str: SQL query
        """
        return self._project.sql_query

    @sql_query.setter
    def sql_query(self, new_query):
        """
        Set the SQL query for the project

        Args:
            new_query (str): SQL query
        """
        self._project.sql_query = new_query

    @property
    def user(self):
        """
        Get current unix/linux/windows user who is running pyiron

        Returns:
            str: username
        """
        return self._project.user

    @property
    def working_directory(self):
        """
        Get the working directory of the current ProjectHDFio object. The working directory equals the path but it is
        represented by the filesystem:
            /absolute/path/to/the/file.h5/path/inside/the/hdf5/file
        becomes:
            /absolute/path/to/the/file_hdf5/path/inside/the/hdf5/file

        Returns:
            str: absolute path to the working directory
        """
        project_full_path = "/".join(self.file_name.split("/")[:-1])
        file_name = self.file_name.split("/")[-1]
        if ".h5" in file_name:
            file_name = file_name.split(".h5")[0]
        file_name += "_hdf5"
        if self.h5_path[0] == "/":
            h5_path = self.h5_path[1:]
        else:
            h5_path = self.h5_path
        return posixpath.join(project_full_path, file_name, h5_path)

    @property
    def _filter(self):
        """
        Get project filter

        Returns:
            str: project filter
        """
        return self._project._filter

    @_filter.setter
    def _filter(self, new_filter):
        """
        Set project filter

        Args:
            new_filter (str): project filter
        """
        self._project._filter = new_filter

    @property
    def _inspect_mode(self):
        """
        Check if inspect mode is activated

        Returns:
            bool: [True/False]
        """
        return self._project._inspect_mode

    @_inspect_mode.setter
    def _inspect_mode(self, read_mode):
        """
        Activate or deactivate inspect mode

        Args:
            read_mode (bool): [True/False]
        """
        self._project._inspect_mode = read_mode

    @property
    def name(self):
        return os.path.basename(self.h5_path)

    def copy(self):
        """
        Copy the ProjectHDFio object - copying just the Python object but maintaining the same pyiron path

        Returns:
            ProjectHDFio: copy of the ProjectHDFio object
        """
        new_h5 = ProjectHDFio(
            project=self._project, file_name=self._file_name, h5_path=self._h5_path
        )
        new_h5._filter = self._filter
        return new_h5

    def create_hdf(self, path, job_name):
        """
        Create an ProjectHDFio object to store project related information - for testing aggregated data

        Args:
            path (str): absolute path
            job_name (str): name of the HDF5 container

        Returns:
            ProjectHDFio: HDF5 object
        """
        return self._project.create_hdf(path=path, job_name=job_name)

    def create_working_directory(self):
        """
        Create the working directory on the file system if it does not exist already.
        """
        os.makedirs(self.working_directory, exist_ok=True)

<<<<<<< HEAD
    def to_object(self, class_name=None, **kwargs):
=======
    def import_class(self, class_name):
        """
        Import given class from fully qualified name and return class object.

        Args:
            class_name (str): fully qualified name of a pyiron class

        Returns:
            type: class object of the given name
        """
        internal_class_name = class_name.split(".")[-1][:-2]
        class_path = class_name.split()[-1].split(".")[:-1]
        class_path[0] = class_path[0][1:]
        class_module_path = ".".join(class_path)
        if internal_class_name in self._project.job_type.job_class_dict:
            module_path = self._project.job_type.job_class_dict[internal_class_name]
            if isinstance(module_path, type):
                return module_path
            if class_module_path != module_path:
                state.logger.info(
                    f'Using registered module "{module_path}" instead of custom/old module "{class_module_path}" to'
                    f' import job type "{internal_class_name}"!'
                )
        else:
            module_path = class_module_path
        return getattr(
            importlib.import_module(module_path),
            internal_class_name,
        )

    def create_instance(self, cls, **kwargs):
        """
        Create new instance of the given class from current group.

        Uses the given **kwargs and a special classmethod "from_hdf_args" that
        may be defined on cls to construct a dictionary of arguments and then
        instatiate cls with them.

        Args:
            cls (type): pyiron type to instantiate
            **kwargs: arguments for instance creation

        Returns:
            cls: instance of the given type
        """

        if hasattr(cls, "from_hdf_args"):
            init_args = cls.from_hdf_args(self)
        else:
            init_args = {}

        init_args.update(kwargs)

        return cls(**init_args)

    def to_object(self, class_name=None, **qwargs):
>>>>>>> 2be54bd6
        """
        Load the full pyiron object from an HDF5 file

        Args:
            class_name(str, optional): if the 'TYPE' node is not available in
                        the HDF5 file a manual object type can be set,
                        must be as reported by `str(type(obj))`
            **kwargs: optional parameters optional parameters to override init
                      parameters

        Returns:
            pyiron object of the given class_name
        """
        return _to_object(self, class_name, **kwargs)

    def get_job_id(self, job_specifier):
        """
        get the job_id for job named job_name in the local project path from database

        Args:
            job_specifier (str, int): name of the job or job ID

        Returns:
            int: job ID of the job
        """
        return self._project.get_job_id(job_specifier=job_specifier)

    def inspect(self, job_specifier):
        """
        Inspect an existing pyiron object - most commonly a job - from the database

        Args:
            job_specifier (str, int): name of the job or job ID

        Returns:
            JobCore: Access to the HDF5 object - not a GenericJob object - use load() instead.
        """
        return self._project.inspect(job_specifier=job_specifier)

    def load(self, job_specifier, convert_to_object=True):
        """
        Load an existing pyiron object - most commonly a job - from the database

        Args:
            job_specifier (str, int): name of the job or job ID
            convert_to_object (bool): convert the object to an pyiron object or only access the HDF5 file - default=True
                                      accessing only the HDF5 file is about an order of magnitude faster, but only
                                      provides limited functionality. Compare the GenericJob object to JobCore object.

        Returns:
            GenericJob, JobCore: Either the full GenericJob object or just a reduced JobCore object
        """
        return self._project.load(
            job_specifier=job_specifier, convert_to_object=convert_to_object
        )

    def load_from_jobpath(self, job_id=None, db_entry=None, convert_to_object=True):
        """
        Internal function to load an existing job either based on the job ID or based on the database entry dictionary.

        Args:
            job_id (int): Job ID - optional, but either the job_id or the db_entry is required.
            db_entry (dict): database entry dictionary - optional, but either the job_id or the db_entry is required.
            convert_to_object (bool): convert the object to an pyiron object or only access the HDF5 file - default=True
                                      accessing only the HDF5 file is about an order of magnitude faster, but only
                                      provides limited functionality. Compare the GenericJob object to JobCore object.

        Returns:
            GenericJob, JobCore: Either the full GenericJob object or just a reduced JobCore object
        """
        return self._project.load_from_jobpath(
            job_id=job_id, db_entry=db_entry, convert_to_object=convert_to_object
        )

    def remove_job(self, job_specifier, _unprotect=False):
        """
        Remove a single job from the project based on its job_specifier - see also remove_jobs()

        Args:
            job_specifier (str, int): name of the job or job ID
            _unprotect (bool): [True/False] delete the job without validating the dependencies to other jobs
                               - default=False
        """
        self._project.remove_job(job_specifier=job_specifier, _unprotect=_unprotect)

    def create_project_from_hdf5(self):
        """
        Internal function to create a pyiron project pointing to the directory where the HDF5 file is located.

        Returns:
            Project: pyiron project object
        """
        return self._project.__class__(path=self.file_path)

class DummyHDFio(HasGroups):
    """
    A dummy ProjectHDFio implementation to serialize objects into a dict
    instead of a HDF5 file.

    It is modeled after ProjectHDFio, but supports just enough methods to
    successfully write objects.

    After all desired objects have been written to it, you may extract a pure
    dict from with with `.to_dict`.

    A simple example for storing data containers:

    >>> from pyiron_base import DataContainer, Project
    >>> pr = Project(...)
    >>> hdf = DummyHDFio(pr, '/', {})
    >>> d = DataContainer({'a': 42, 'b':{'c':4, 'g':33}})
    >>> d.to_hdf(hdf)
    >>> hdf.to_dict()
    {'READ_ONLY': False,
     'a__index_0': 42,
     'b__index_1': {
         'READ_ONLY': False,
         'c__index_0': 4,
         'g__index_1': 33,
         'NAME': 'DataContainer',
         'TYPE': "<class
         'pyiron_base.storage.datacontainer.DataContainer'>",
         'OBJECT': 'DataContainer',
         'VERSION': '0.1.0',
         'HDF_VERSION': '0.2.0'
     },
     'NAME': 'DataContainer',
     'TYPE': "<class
     'pyiron_base.storage.datacontainer.DataContainer'>",
     'OBJECT': 'DataContainer',
     'VERSION': '0.1.0',
     'HDF_VERSION': '0.2.0'}
    """

    def __init__(self, project, h5_path: str, cont: Optional[dict] = None, root=None):
        """

        Args:
            project (Project): the project this object should advertise itself
                               belong to; in practice it is not often used for
                               writing objects
            h5_path (str): the path of the HDF group this object fakes
            cont (dict, optional): dict to save written values into, make a new
                                   one if not given
            root (DummyHDFio, optional): if this object will be a child of
                                         another one, the parent must be passed
                                         here, to make hdf['..'] work.
        """
        self._project = project
        self._dict = cont or {}
        self._h5_path = h5_path
        self._root = root

    def __getitem__(self, item: str) -> Union["DummyHDFio", Any]:
        """
        Return a value from storage.

        If `item` is in :meth:`.list_groups()` this must return another :class:`.GenericStorage`.

        Args:
            item (str): name of value

        Returns:
            :class:`.GenericStorage`: if `item` refers to a sub group
            object: value that is stored under `item`

        Raises:
            ValueError: `item` is neither a node or a sub group of this group
        """
        try:
            v = self._dict[item]
            if isinstance(v, DummyHDFio) and v._empty():
                raise KeyError()
            else:
                return v
        except KeyError:
            if item == "..":
                return self._root
            # compat with ProjectHDFio with for some reasons raises ValueErrors
            raise ValueError(item) from None

    def get(self, key, default=None):
        """
        Internal wrapper function for __getitem__() - self[name]

        Args:
            key (str, slice): path to the data or key of the data object
            default (object): default value to return if key doesn't exist

        Returns:
            dict, list, float, int: data or data object
        """
        try:
            return self[key]
        except ValueError:
            if default is not None:
                return default
            else:
                raise

    def __setitem__(self, item: str, value: Any):
        self._dict[item] = value

    def create_group(self, name: str):
        """
        Create a new sub group.

        Args:
            name (str): name of the new group
        """
        if name == "..":
            return self._root
        d = self._dict.get(name, None)
        if d is None:
            self._dict[name] = d = type(self)(
                    self.project,
                    os.path.join(self.h5_path, name), cont={}, root=self
            )
        elif isinstance(d, DummyHDFio):
            pass
        else:
            raise RuntimeError(f"'{name}' is already a node!")
        return d

    def _list_nodes(self):
        return [k for k, v in self._dict.items() if not isinstance(v, DummyHDFio)]

    def _list_groups(self):
        return [k for k, v in self._dict.items() if isinstance(v, DummyHDFio) and not v._empty()]

    def __contains__(self, item):
        return item in self._dict

    @property
    def project(self):
        return self._project

    @property
    def h5_path(self):
        return self._h5_path

    def open(self, name: str) -> "DummyHDFio":
        """
        Descend into a sub group.

        If `name` does not exist yet, create a new group.  Calling :meth:`~.close` on the returned object returns this
        object.

        Args:
            name (str): name of sub group

        Returns:
            :class:`.GenericStorage`: sub group
        """
        # FIXME: what if name in self.list_nodes()
        new = self.create_group(name)
        new._prev = self
        return new

    def close(self) -> "DummyHDFio":
        """
        Surface from a sub group.

        If this object was not returned from a previous call to :meth:`.open` it returns itself silently.
        """
        try:
            return self._prev
        except AttributeError:
            return self

    def __enter__(self):
        """
        Compatibility function for the with statement
        """
        return self

    def __exit__(self, exc_type, exc_val, exc_tb):
        """
        Compatibility function for the with statement
        """
        self.close()

    def to_dict(self) -> dict:
        def unwrap(v):
            if isinstance(v, DummyHDFio):
                return v.to_dict()
            return v
        return {k: unwrap(v) for k, v in self._dict.items()}

    def to_object(self, class_name=None, **kwargs):
        """
        Load the full pyiron object from an HDF5 file

        Args:
            class_name(str, optional): if the 'TYPE' node is not available in
                        the HDF5 file a manual object type can be set,
                        must be as reported by `str(type(obj))`
            **kwargs: optional parameters optional parameters to override init
                      parameters

        Returns:
            pyiron object of the given class_name
        """
        return _to_object(self, class_name, **kwargs)

    def _empty(self):
        if len(self._dict) == 0:
            return True
        return len(self.list_nodes())==0 and all(self[g]._empty() for g in self.list_groups())

def _get_safe_filename(file_name):
    file_path_no_ext, file_ext = os.path.splitext(file_name)
    file_path = os.path.dirname(file_path_no_ext)
    file_name_no_ext = os.path.basename(file_path_no_ext)
    file_name = os.path.join(
        file_path, _get_safe_job_name(name=file_name_no_ext) + file_ext
    )
    file_name += ".h5" if not file_name.endswith(".h5") else ""
    return file_name.replace("\\", "/")<|MERGE_RESOLUTION|>--- conflicted
+++ resolved
@@ -81,6 +81,11 @@
     job_class_dict = JobTypeChoice().job_class_dict # access global singleton
     if internal_class_name in job_class_dict:
         module_path = job_class_dict[internal_class_name]
+        # entries in the job_class_dict are either strings of modules or fully
+        # loaded class object; in the latter case our work here is done we just
+        # return the class
+        if isinstance(module_path, type):
+            return module_path
         if class_module_path != module_path:
             state.logger.info(
                 f'Using registered module "{module_path}" instead of custom/old module "{class_module_path}" to'
@@ -1378,66 +1383,7 @@
         """
         os.makedirs(self.working_directory, exist_ok=True)
 
-<<<<<<< HEAD
     def to_object(self, class_name=None, **kwargs):
-=======
-    def import_class(self, class_name):
-        """
-        Import given class from fully qualified name and return class object.
-
-        Args:
-            class_name (str): fully qualified name of a pyiron class
-
-        Returns:
-            type: class object of the given name
-        """
-        internal_class_name = class_name.split(".")[-1][:-2]
-        class_path = class_name.split()[-1].split(".")[:-1]
-        class_path[0] = class_path[0][1:]
-        class_module_path = ".".join(class_path)
-        if internal_class_name in self._project.job_type.job_class_dict:
-            module_path = self._project.job_type.job_class_dict[internal_class_name]
-            if isinstance(module_path, type):
-                return module_path
-            if class_module_path != module_path:
-                state.logger.info(
-                    f'Using registered module "{module_path}" instead of custom/old module "{class_module_path}" to'
-                    f' import job type "{internal_class_name}"!'
-                )
-        else:
-            module_path = class_module_path
-        return getattr(
-            importlib.import_module(module_path),
-            internal_class_name,
-        )
-
-    def create_instance(self, cls, **kwargs):
-        """
-        Create new instance of the given class from current group.
-
-        Uses the given **kwargs and a special classmethod "from_hdf_args" that
-        may be defined on cls to construct a dictionary of arguments and then
-        instatiate cls with them.
-
-        Args:
-            cls (type): pyiron type to instantiate
-            **kwargs: arguments for instance creation
-
-        Returns:
-            cls: instance of the given type
-        """
-
-        if hasattr(cls, "from_hdf_args"):
-            init_args = cls.from_hdf_args(self)
-        else:
-            init_args = {}
-
-        init_args.update(kwargs)
-
-        return cls(**init_args)
-
-    def to_object(self, class_name=None, **qwargs):
->>>>>>> 2be54bd6
         """
         Load the full pyiron object from an HDF5 file
 
