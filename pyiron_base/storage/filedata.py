--- conflicted
+++ resolved
@@ -7,11 +7,7 @@
 import os
 from abc import ABC, abstractmethod
 from functools import lru_cache
-<<<<<<< HEAD
-from typing import Any, IO, List, Union, Callable
-=======
-from typing import IO, Any, List, Union
->>>>>>> eb4d8b81
+from typing import IO, Any, List, Union, Callable
 
 import pandas
 from pyiron_snippets.import_alarm import ImportAlarm
