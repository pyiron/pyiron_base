--- conflicted
+++ resolved
@@ -7,14 +7,6 @@
 
 
 def open_hdf5(filename, mode="r", swmr=False):
-<<<<<<< HEAD
-    if swmr and mode != "r":
-        store = h5py.File(filename, mode=mode, libver="latest")
-        store.swmr = True
-        return store
-    else:
-        return h5py.File(filename, mode=mode, libver="latest", swmr=swmr)
-=======
     """
     Open HDF5 file
 
@@ -37,7 +29,6 @@
         return store
     else:
         return h5py.File(name=filename, mode=mode, libver="latest", swmr=swmr)
->>>>>>> d09f58a8
 
 
 def read_hdf5(fname, title="h5io", slash="ignore"):
@@ -114,17 +105,6 @@
     )
 
 
-<<<<<<< HEAD
-def write_hdf5_with_json_support(value, path, file_handle):
-    value, use_json = _check_json_conversion(value=value)
-    try:
-        write_hdf5(
-            file_handle,
-            value,
-            title=path,
-            overwrite="update",
-            use_json=use_json,
-=======
 def write_hdf5_with_json_support(
     value, path, file_handle, compression=4, slash="error"
 ):
@@ -154,7 +134,6 @@
             use_json=use_json,
             title=path,
             overwrite="update",
->>>>>>> d09f58a8
         )
     except TypeError:
         raise TypeError(
@@ -163,20 +142,33 @@
         ) from None
 
 
-<<<<<<< HEAD
-def write_dict_to_hdf(hdf, data_dict, groups=[]):
+def write_dict_to_hdf(hdf, data_dict, compression=4, slash="error"):
+    """
+    Write dictionary to HDF5 file
+
+    Args:
+        hdf (pyiron_base.storage.hdfio.FileHDFio): HDF5 file object
+        data_dict (dict): dictionary of data objects to be stored in the HDF5 file, the keys provide the path inside
+                          the HDF5 file and the values the data to be stored in those nodes. The corresponding HDF5
+                          groups are created automatically:
+                              {
+                                  'hdf5root/group/node_name': {},
+                                  'hdf5root/group/subgroup/node_name': [...],
+                              }
+        compression (int): Compression level to use (0-9) to compress data using gzip.
+        slash (str): 'error' | 'replace' Whether to replace forward-slashes ('/') in any key found nested within
+                      keys in data. This does not apply to the top level name (title). If 'error', '/' is not allowed
+                      in any lower-level keys.
+    """
     with open_hdf5(hdf.file_name, mode="a") as store:
         for k, v in data_dict.items():
-            if k not in groups:
-                write_hdf5_with_json_support(
-                    file_handle=store, value=v, path=hdf.get_h5_path(k)
-                )
-        for group in groups:
-            hdf_group = hdf.create_group(group)
-            for k, v in data_dict[group].items():
-                write_hdf5_with_json_support(
-                    file_handle=store, value=v, path=hdf_group.get_h5_path(k)
-                )
+            write_hdf5_with_json_support(
+                file_handle=store,
+                value=v,
+                path=hdf.get_h5_path(k),
+                compression=compression,
+                slash=slash,
+            )
 
 
 def list_groups_and_nodes(hdf, h5_path):
@@ -250,37 +242,6 @@
 
 
 def _check_json_conversion(value):
-=======
-def write_dict_to_hdf(hdf, data_dict, compression=4, slash="error"):
-    """
-    Write dictionary to HDF5 file
-
-    Args:
-        hdf (pyiron_base.storage.hdfio.FileHDFio): HDF5 file object
-        data_dict (dict): dictionary of data objects to be stored in the HDF5 file, the keys provide the path inside
-                          the HDF5 file and the values the data to be stored in those nodes. The corresponding HDF5
-                          groups are created automatically:
-                              {
-                                  'hdf5root/group/node_name': {},
-                                  'hdf5root/group/subgroup/node_name': [...],
-                              }
-        compression (int): Compression level to use (0-9) to compress data using gzip.
-        slash (str): 'error' | 'replace' Whether to replace forward-slashes ('/') in any key found nested within
-                      keys in data. This does not apply to the top level name (title). If 'error', '/' is not allowed
-                      in any lower-level keys.
-    """
-    with open_hdf5(hdf.file_name, mode="a") as store:
-        for k, v in data_dict.items():
-            write_hdf5_with_json_support(
-                file_handle=store,
-                value=v,
-                path=hdf.get_h5_path(k),
-                compression=compression,
-                slash=slash,
-            )
-
-
-def _check_json_conversion(value):
     """
     Check if the object can be converted to JSON to optimize the HDF5 performance. This can change the data tupe of the
     object which is going to be stored in the HDF5 file.
@@ -291,7 +252,6 @@
     Returns:
         object bool: value object and boolean flag to store the dictionary as JSON
     """
->>>>>>> d09f58a8
     use_json = True
     if (
         isinstance(value, (list, np.ndarray))
