# coding: utf-8
# Copyright (c) Max-Planck-Institut für Eisenforschung GmbH - Computational Materials Design (CM) Department
# Distributed under the terms of "New BSD License", see the LICENSE file.
"""
The :class:`Settings` object controls all the parameters of the pyiron environment that are specific to your particular
configuration: your username, where on the filesystem to look for resources, and all flags necessary to define how
pyiron objects relate to your database (or lack thereof).
It is universally available for import an instantiation, and the python interpreter only ever sees a single instance of
it, so modifications to the :class:`Settings` in one place are available everywhere else that `Settings` gets/has gotten
instantiated.

It is possible to run pyiron only with default behaviour from the `Settings` class itself, but standard practice is to
overwrite part or all of the default configuration by reading information stored on the system.
This is done in an XOR priority order, where input from only one source is used to overwrite the default values:
The highest priority is available only with the `update` method after the `Settings` object already exists, and is to
take values from a user-provided dictionary.
If no such dictionary is provided, or at initialization time then the highest priority is to read values to read from
system environment variables starting with 'PYIRON'.
If none of these except 'PYIRONCONFIG' are found, next `Settings` will try to read a configuration file stored at this
location.
If 'PYIRONCONFIG' was not specified, `Settings` will instead try to read a file at the default location: `~/.pyiron`.
Finally, if none of these were specified, only the default values from the codebase are used.

The configuration can later be updated by calling the `update` method.
Before going through the update cycle specified above, this routine first checks to see if a dictionary was passed in
and if so uses that to update the default configuration instead.

Additionally, if either of the conda flags `'CONDA_PREFIX'` or `'CONDA_DIR'` are system environment variables, they get
`/share/pyiron` appended to them and these values are *appended* to the resource paths.

Finally, :class:`Settings` converts any file paths from your OS to something pyiron-compatible, and does some other
cleaning and consistency checks.
"""

import ast
import os
from configparser import ConfigParser
from pyiron_base.state.logger import logger
from pyiron_base.state.publications import publications
from pathlib import Path
from pyiron_base.interfaces.singleton import Singleton
from typing import Union, Dict, List
from distutils.util import strtobool
from copy import deepcopy

__author__ = "Jan Janssen, Liam Huber"
__copyright__ = (
    "Copyright 2021, Max-Planck-Institut für Eisenforschung GmbH - "
    "Computational Materials Design (CM) Department"
)
__version__ = "1.0"
__maintainer__ = "Liam Huber"
__email__ = "huber@mpie.de"
__status__ = "production"
__date__ = "Sep 1, 2017"


class Settings(metaclass=Singleton):
    """The unique settings object (singleton) for the currently running pyiron instance.

    The settings object reads configuration data from the following sources in decreasing order of priority: system
    environment values (starting with 'PYIRON'), a configuration file identified in the PYIRONCONFIG system environment
    variable, or a default configuration file in ~/.pyiron. One (or none) of these is used to overwrite default values
    specified in the codebase.

    Here are the configuration keys as the appear in the python code/config files/system env variables:

        user / USER / PYIRONUSER (str):
        resource_paths / RESOURCE_PATHS / PYIRONRESOURCEPATHS (list):
        project_paths / PROJECT_PATHS / PYIRONPROJECTPATHS (list):
        connection_timeout / CONNECTION_TIMEOUT / PYIRONCONNECTIONTIMEOUT (int):
        sql_connection_string / CONNECTION / PYIRONSQLCONNECTIONSTRING (str):
        sql_table_name / JOB_TABLE / PYIRONSQLTABLENAME (str):
        sql_view_connection_string / - / - (str): Constructed, not available to be set in config files or sys env.
        sql_view_table_name / VIEWER_TABLE / PYIRONSQLVIEWTABLENAME (str):
        sql_view_user / VIEWERUSER / PYIRONSQLVIEWUSER (str):
        sql_view_user_key / VIEWERPASSWD / PYIRONSQLVIEWUSERKEY (str):
        sql_file / FILE / PYIRONSQLFILE (str):
        sql_host / HOST / PYIRONSQHOST (str):
        sql_type / TYPE / PYIRONSQLTYPE ("SQLite"|"Postgres"|"MySQL"): What type of SQL database to use. (Default is
            "SQLite".)
        sql_user_key / PASSWD / PYIRONSQLUSERKEY ():
        sql_database / NAME / PYIRONSQLDATABASE ():
        project_check_enabled / PROJECT_CHECK_ENABLED / PYIRONPROJECTCHECKENABLED (bool):
        disable_database / DISABLE_DATABASE / PYIRONDISABLE (bool): Whether to turn off the database and use a
            file-system-based hierarchy. (Default is False.)
        credentials_file / CREDENTIALS_FILE / CREDENTIALSFILE (str): Path to an additional credentials file holding
            credential information. If specified, the values in the credentials_file overwrite the values of other
            sources.
        write_work_dir_warnings / WRITE_WORK_DIR_WARNINGS / PYIRONWRITEWORKDIRWARNINGS (bool): Whether to write
            the working directory warning files to inform users about possibly modified content. (Default is True).
        config_file_permissions_warning / CONFIG_FILE_PERMISSIONS_WARNING / PYIRONCONFIGFILEPERMISSIONSWARNING (bool):
            Whether to print a warning message, when the permission of the .pyiron config file, let others access it.


    Properties:
        configuration (dict): Global variables for configuring the pyiron experience.
        resource_paths (list[str]): A shortcut to the configuration value for locations with pyiron resources.
        login_user (str): A shortcut to the configuration value for the user name.
        default_configuration (dict): Default values for configuration items.
        environment_configuration_map (dict): A map between system environment variable names and the configuration.
        file_configuration_map (dict): A map between config file variable names and the configuration.

    Methods:
        update:  After instantiation, the configuration can be refreshed with this method, which optionally takes a
            dictionary (cf keys above) as the primary (overriding) source but otherwise has the same primacy order as
            the initialization.
        convert_path_to_abs_posix: A path converter, since pyiron internally uses posix style regardless of OS.
    """

    def __init__(self):
        self._configuration = None
        self.update()

    @property
    def configuration(self) -> Dict:
        return self._configuration

    def update(self, user_dict: Union[Dict, None] = None) -> None:
        """
        Starting from a clean set of defaults, overwrite with input from exactly one source with the following priority:
        - User input
        - System environment variables
        - A config file at a locations specified in the PYIRONCONFIG system environment variable
        - A config file at ~/.pyiron
        - Nothing, just use defaults.

        Args:
            user_dict (dict): Configuration items
        """
        self._configuration = dict(self.default_configuration)
        env_dict = self._get_config_from_environment()
        file_dict = self._get_config_from_file()
        if user_dict is not None:
            user_dict = self._add_credentials_from_file(user_dict)
            self._update_from_dict(user_dict)
        elif env_dict is not None:
            self._update_from_dict(env_dict)
        elif file_dict is not None:
            self._update_from_dict(file_dict)

        for k in ["CONDA_PREFIX", "CONDA_DIR"]:
            if k in os.environ.keys():
                res_path = os.path.join(os.environ[k], "share", "pyiron")
                if os.path.exists(res_path):
                    self._configuration["resource_paths"].append(
                        self.convert_path_to_abs_posix(res_path)
                    )
                    break  # If the first one is there, don't look for the second

    @property
    def default_configuration(self) -> Dict:
        return deepcopy(
            {
                "user": "pyiron",
                "resource_paths": [],
                "project_paths": [],
                "connection_timeout": 60,
                "sql_connection_string": None,
                "sql_table_name": "jobs_pyiron",
                "sql_view_connection_string": None,
                "sql_view_table_name": None,
                "sql_view_user": None,
                "sql_view_user_key": None,
                "sql_file": self.convert_path_to_abs_posix("~/pyiron.db"),
                "sql_host": None,
                "sql_type": "SQLite",
                "sql_user_key": None,
                "sql_database": None,
                "project_check_enabled": False,
                "disable_database": False,
                "credentials_file": None,
                "write_work_dir_warnings": True,
                "config_file_permissions_warning": True,
            }
        )

    @property
    def environment_configuration_map(self) -> Dict:
        return {
            "PYIRONUSER": "user",
            "PYIRONRESOURCEPATHS": "resource_paths",
            "PYIRONPROJECTPATHS": "project_paths",
            "PYIRONCONNECTIONTIMEOUT": "connection_timeout",
            "PYIRONSQLCONNECTIONSTRING": "sql_connection_string",
            "PYIRONSQLTABLENAME": "sql_table_name",
            "PYIRONSQLVIEWCONNECTIONSTRING": "INVALID_KEY_PYIRONSQLVIEWCONNECTIONSTRING",  # Constructed, not settable
            "PYIRONSQLVIEWTABLENAME": "sql_view_table_name",
            "PYIRONSQLVIEWUSER": "sql_view_user",
            "PYIRONSQLVIEWUSERKEY": "sql_view_user_key",
            "PYIRONSQLFILE": "sql_file",
            "PYIRONSQHOST": "sql_host",
            "PYIRONSQLTYPE": "sql_type",
            "PYIRONSQLUSERKEY": "sql_user_key",
            "PYIRONSQLDATABASE": "sql_database",
            "PYIRONPROJECTCHECKENABLED": "project_check_enabled",
            "PYIRONDISABLE": "disable_database",
            "PYIRONCREDENTIALSFILE": "credentials_file",
            "PYIRONWRITEWORKDIRWARNINGS": "write_work_dir_warnings",
            "PYIRONCONFIGFILEPERMISSIONSWARNING": "config_file_permissions_warning",
        }

    @property
    def file_configuration_map(self) -> Dict:
        return {
            "USER": "user",
            "RESOURCE_PATHS": "resource_paths",
            "PROJECT_PATHS": "project_paths",
            "TOP_LEVEL_DIRS": "project_paths",  # For backwards compatibility
            "CONNECTION_TIMEOUT": "connection_timeout",
            "CONNECTION": "sql_connection_string",
            "JOB_TABLE": "sql_table_name",
            "SQL_VIEW_CONNECTION_STRING": "INVALID_KEY_SQL_VIEW_CONNECTION_STRING",  # Constructed, not settable
            "VIEWER_TABLE": "sql_view_table_name",
            "VIEWERUSER": "sql_view_user",
            "VIEWERPASSWD": "sql_view_user_key",
            "FILE": "sql_file",
            "DATABASE_FILE": "sql_file",  # Alternative name
            "HOST": "sql_host",
            "TYPE": "sql_type",
            "PASSWD": "sql_user_key",
            "NAME": "sql_database",
            "PROJECT_CHECK_ENABLED": "project_check_enabled",
            "DISABLE_DATABASE": "disable_database",
            "CREDENTIALS_FILE": "credentials_file",
            "WRITE_WORK_DIR_WARNINGS": "write_work_dir_warnings",
            "CONFIG_FILE_PERMISSIONS_WARNING": "config_file_permissions_warning",
        }

    @property
    def file_credential_map(self) -> Dict:
        return {
            "PASSWD": "sql_user_key",
            "VIEWERPASSWD": "sql_view_user_key",
        }

    @property
    def environment_credential_map(self) -> Dict:
        return {
            "PYIRONSQLVIEWUSERKEY": "sql_view_user_key",
            "PYIRONSQLUSERKEY": "sql_user_key",
        }

    @property
    def _credential_keys(self) -> List:
        return list(self.environment_credential_map.values())

    @staticmethod
    def convert_path_to_abs_posix(path: str) -> str:
        """
        Convert path to an absolute POSIX path

        Args:
            path (str): input path.

        Returns:
            str: absolute path in POSIX format
        """
        return (
            Path(path.strip())
            .expanduser()
            .resolve()
            .absolute()
            .as_posix()
            .replace("\\", "/")
        )

    @property
    def login_user(self) -> str:
        """
        Get the username of the current user

        Returns:
            str: username
        """
        return self._configuration["user"]

    @property
    def resource_paths(self) -> List[str]:
        """
        Paths for pyiron resources, e.g. executables, queue adapter config files, etc.

        Returns:
            list: path of paths
        """
        return self._configuration["resource_paths"]

    @property
    def _valid_sql_types(self) -> List[str]:
        return ["SQLite", "Postgres", "MySQL", "SQLalchemy"]

    def _validate_sql_configuration(self, config: Dict) -> None:
        try:
            sql_type = config["sql_type"]
            if sql_type in ["Postgres", "MySQL"]:
                required_keys = ["user", "sql_user_key", "sql_host", "sql_database"]
                if not all([k in config.keys() for k in required_keys]):
                    raise ValueError(
                        f"For SQL type {sql_type}, {required_keys} are all required but got {config.keys()}"
                    )
            elif sql_type == "SQLite":
                sql_file = config["sql_file"]
                if sql_file is None:
                    # SQLite is raising ugly error messages when the database directory does not exist.
                    raise ValueError(
                        "For sql_type SQLite, the sql_file must not be None"
                    )
                elif os.path.dirname(sql_file) != "" and not os.path.exists(
                    os.path.dirname(sql_file)
                ):
                    os.makedirs(os.path.dirname(sql_file))
            elif (
                sql_type == "SQLalchemy"
                and "sql_connection_string" not in config.keys()
            ):
                raise ValueError(
                    "sql_type was SQLalchemy but did not find a sql_connection_string setting."
                )
            elif sql_type not in self._valid_sql_types:
                raise ValueError(
                    f"sql_type {sql_type} not recognized, please choose among {self._valid_sql_types}"
                )
        except KeyError:
            pass

    @staticmethod
    def _validate_viewer_configuration(config: Dict) -> None:
        key_group = ["sql_view_table_name", "sql_view_user", "sql_view_user_key"]
        present = [k in config.keys() for k in key_group]
        if any(present):
            if not all(present):
                raise ValueError(
                    f"If any of {key_group} is included they all must be, but got {config.keys()}"
                )
            if "sql_type" not in config or config["sql_type"] != "Postgres":
                # Note: This requirement is *implicit* when the sql_view_connection_string is constructed
                #       I don't actually understand the constraint, I am just making it *explicit* as I refactor. -Liam
                raise ValueError("Got sql_view arguments, but sql_type is not Postgres")

    @staticmethod
    def _validate_no_database_configuration(config: Dict) -> None:
        if "disable_database" in config.keys() and config["disable_database"]:
            if (
                "project_check_enabled" in config.keys()
                and config["project_check_enabled"]
            ):
                raise ValueError(
                    "When the database is disabled 'disable_database=True' the project "
                    + "check cannot be enabled, so you have to set 'project_check_enabled=False'."
                )
            if "project_paths" in config.keys() and len(config["project_paths"]) > 0:
                raise ValueError(
                    "When the database is disabled 'disable_database=True' the project "
                    + "paths list should be empty 'project_paths=[]'. Currently it is: "
                    + str(config["project_paths"])
                )

    def _get_config_from_environment(self) -> Union[Dict, None]:
        config = {}
        for k, v in os.environ.items():
            if k in self.environment_configuration_map:
                config[self.environment_configuration_map[k]] = v
            elif k in self.environment_credential_map:
                config[self.environment_credential_map[k]] = v
        config = self._fix_boolean_var_in_config(config=config)
        config = self._add_credentials_from_file(config)
        return config if len(config) > 0 else None

    def _add_credentials_from_file(self, config: dict) -> Dict:
        if "credentials_file" not in config:
            return config
        else:
            credential_file = config["credentials_file"]

        if not os.path.isfile(credential_file):
            raise FileNotFoundError(credential_file)
<<<<<<< HEAD
=======
        if (
            config["config_file_permissions_warning"]
            and oct(os.stat(credential_file).st_mode)[-2:] != "00"
        ):
            logger.warning(
                "Credentials file can be read by other users - check permissions."
            )
>>>>>>> 44587f95
        credentials = (
            self._parse_config_file(credential_file, self.file_credential_map) or {}
        )
        config.update(credentials)
        if config["config_file_permissions_warning"] and oct(os.stat(credential_file).st_mode)[-2:] != "00":
            logger.warning(
                "Credentials file can be read by other users - check permissions."
            )
        return config

    def _get_config_from_file(self) -> Union[Dict, None]:
        if "PYIRONCONFIG" in os.environ.keys():
            config_file = os.environ["PYIRONCONFIG"]
        else:
            config_file = os.path.expanduser(os.path.join("~", ".pyiron"))

        config = self._parse_config_file(config_file, self.file_configuration_map)

        if config is not None:
            config = self._fix_boolean_var_in_config(config=config)
            config = self._add_credentials_from_file(config)

        return config

    @staticmethod
    def _parse_config_file(config_file, map_dict):
        if os.path.isfile(config_file):
            if oct(os.stat(config_file).st_mode)[-2:] != "00":
                logger.warning(
                    "Configuration file may be read by others - check permissions to secure "
                    "credential information!"
                )
            parser = ConfigParser(inline_comment_prefixes=(";",), interpolation=None)
            parser.read(config_file)
            config = {}
            for sec_name, section in parser.items():
                for k, v in section.items():
                    if k.upper() in map_dict:
                        config[map_dict[k.upper()]] = v
            return config
        else:
            return None

    def _update_from_dict(self, config: Dict, map_: Union[None, Dict] = None) -> None:
        """
        Overwrite values of the configuration dictionary based on a new dictionary.

        Non-string non-None items are converted to the expected type and paths are converted to absolute POSIX paths.
        """
        self._validate_sql_configuration(config=config)
        self._validate_viewer_configuration(config=config)
        self._validate_no_database_configuration(config=config)

        for key, value in config.items():
            key = key if map_ is None else map_[key]

            if key in ["resource_paths", "project_paths"]:
                self._configuration[key] = self._convert_to_list_of_paths(
                    value, ensure_ends_with="/" if key == "project_paths" else None
                )
            elif key == "connection_timeout":
                self._configuration[key] = int(value)
            elif key == "sql_file":
                self._configuration[key] = self.convert_path_to_abs_posix(value)
            elif key in ["project_check_enabled", "disable_database"]:
                self._configuration[key] = (
                    value if isinstance(value, bool) else strtobool(value)
                )
            elif key not in self._configuration and key not in self._credential_keys:
                raise KeyError(
                    f"Got unexpected configuration key {key}, please choose from among {self._configuration.keys()}"
                )
            else:
                self._configuration[key] = value

    def _convert_to_list_of_paths(
        self, paths: Union[str, List[str]], ensure_ends_with: Union[None, str] = None
    ) -> List[str]:
        if isinstance(paths, str):
            paths = paths.replace(",", os.pathsep).split(os.pathsep)
        return [
            self.convert_path_to_abs_posix(p)
            if ensure_ends_with is None
            or self.convert_path_to_abs_posix(p).endswith(ensure_ends_with)
            else self.convert_path_to_abs_posix(p) + ensure_ends_with
            for p in paths
        ]

    @property
    # @deprecate("Use pyiron_base.state.state.logger")
    def logger(self):
        return logger

    @property
    # @deprecate("Use pyiron_base.state.state.queue_adapter")
    def queue_adapter(self):
        from pyiron_base.state import state

        return state.queue_adapter

    @property
    # @deprecate("Use pyiron_base.state.state.publications.list()")
    def publication_lst(self):
        """
        List of publications currently in use.

        Returns:
            list: list of publications
        """
        return publications.list()

    # @deprecate("Use pyiron_base.state.state.publications.add")
    def publication_add(self, pub_dict):
        """
        Add a publication to the list of publications

        Args:
            pub_dict (dict): The key should be the name of the code used and the value a list of publications to cite.
        """
        return publications.add(pub_dict)

    @property
    # @deprecate("Use pyiron_base.state.state.publications.pyiron_publication")
    def publication(self):
        return publications.pyiron_publication

    @staticmethod
    def _fix_boolean_var_in_config(config):
        for k, v in config.items():
            if k in ["project_check_enabled", "disable_database"]:
                config[k] = ast.literal_eval(v)
        return config


settings = Settings()<|MERGE_RESOLUTION|>--- conflicted
+++ resolved
@@ -374,21 +374,14 @@
 
         if not os.path.isfile(credential_file):
             raise FileNotFoundError(credential_file)
-<<<<<<< HEAD
-=======
+        credentials = (
+            self._parse_config_file(credential_file, self.file_credential_map) or {}
+        )
+        config.update(credentials)
         if (
             config["config_file_permissions_warning"]
             and oct(os.stat(credential_file).st_mode)[-2:] != "00"
         ):
-            logger.warning(
-                "Credentials file can be read by other users - check permissions."
-            )
->>>>>>> 44587f95
-        credentials = (
-            self._parse_config_file(credential_file, self.file_credential_map) or {}
-        )
-        config.update(credentials)
-        if config["config_file_permissions_warning"] and oct(os.stat(credential_file).st_mode)[-2:] != "00":
             logger.warning(
                 "Credentials file can be read by other users - check permissions."
             )
